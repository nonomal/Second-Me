![Second Me](https://github.com/mindverse/Second-Me/blob/master/images/cover.png)

<div align="center">
  
[![Homepage](https://img.shields.io/badge/Second_Me-Homepage-blue?style=flat-square&logo=homebridge)](https://www.secondme.io/)
[![AI-native Memory](https://img.shields.io/badge/AI--native_Memory-arXiv-orange?style=flat-square&logo=academia)](https://arxiv.org/abs/2406.18312)
[![AI-native Memory 2.0](https://img.shields.io/badge/AI--native_Memory_2.0-arXiv-red?style=flat-square&logo=arxiv)](https://arxiv.org/abs/2503.08102)
[![Discord](https://img.shields.io/badge/Chat-Discord-5865F2?style=flat-square&logo=discord&logoColor=white)](https://discord.gg/GpWHQNUwrg)
[![Twitter](https://img.shields.io/badge/Follow-@SecondMe_AI-1DA1F2?style=flat-square&logo=x&logoColor=white)](https://x.com/SecondMe_AI1)
[![Reddit](https://img.shields.io/badge/Join-Reddit-FF4500?style=flat-square&logo=reddit&logoColor=white)](https://www.reddit.com/r/SecondMeAI/)

</div>


## Our Vision

Companies like OpenAI built "Super AI" that threatens human independence. We crave individuality: AI that amplifies, not erases, **YOU**.

We’re challenging that with "**Second Me**": an open-source prototype where you craft your own **AI self**—a new AI species that preserves you, delivers your context, and defends your interests.

It’s **locally trained and hosted**—your data, your control—yet **globally connected**, scaling your intelligence across an AI network. Beyond that, it’s your AI identity interface—a bold standard linking your AI to the world, sparks collaboration among AI selves, and builds tomorrow’s truly native AI apps.

Tech enthusiasts, AI pros, domain experts, Join us! Second Me is your launchpad to extend your mind into the digital horizon.

## Key Features

### **Train Your AI Self** with AI-Native Memory ([Paper](https://arxiv.org/abs/2503.08102))
Start training your Second Me today with your own memories! Using Hierarchical Memory Modeling (HMM) and the Me-Alignment Algorithm, your AI self captures your identity, understands your context, and reflects you authentically.

 <p align="center">
  <img src="https://github.com/user-attachments/assets/a84c6135-26dc-4413-82aa-f4a373c0ff89" width="94%" />
</p>


### **Scale Your Intelligence** on the Second Me Network
Launch your AI self from your laptop onto our decentralized network—anyone or any app can connect with your permission, sharing your context as your digital identity.

<p align="center">
  <img src="https://github.com/user-attachments/assets/9a74a3f4-d8fd-41c1-8f24-534ed94c842a" width="94%" />
</p>


### Build Tomorrow’s Apps with Second Me
**Roleplay**: Your AI self switches personas to represent you in different scenarios.  
**AI Space**: Collaborate with other Second Mes to spark ideas or solve problems.

<p align="center">
  <img src="https://github.com/user-attachments/assets/bc6125c1-c84f-4ecc-b620-8932cc408094" width="94%" />
</p>

### 100% **Privacy and Control**
Unlike traditional centralized AI systems, Second Me ensures that your information and intelligence remain local and completely private.



## Getting started & staying tuned with us
Star and join us, and you will receive all release notifications from GitHub without any delay!


 <p align="center">
  <img src="https://github.com/user-attachments/assets/5c14d956-f931-4c25-b0b3-3c2c96cd7581" width="94%" />
</p>

## Quick Start

### 📊 Model Deployment Memory and Supported Model Size Reference Guide

*Note: "B" in the table represents "billion parameters model". Data shown are examples only; actual supported model sizes may vary depending on system optimization, deployment environment, and other hardware/software conditions.*

| Memory (GB) | Docker Deployment (Windows/Linux) | Docker Deployment (Mac) | Integrated Setup (Windows/Linux) | Integrated Setup (Mac) |
|--------------|-----------------------------|-------------------|--------------------------|----------------|
| 8            | ~0.8B (example)                | ~0.4B (example)       | ~1.0B (example)              | ~0.6B (example)    |
| 16           | 1.5B (example)                 | 0.5B (example)        | ~2.0B (example)              | ~0.8B (example)    |
| 32           | ~2.8B (example)                | ~1.2B (example)       | ~3.5B (example)              | ~1.5B (example)    |

> **Note**: Models below 0.5B may not provide satisfactory performance for complex tasks. And we're continuously improving cross-platform support - please [submit an issue](https://github.com/mindverse/Second-Me/issues/new) for feedback or compatibility problems on different operating systems.

> **MLX Acceleration**: Mac M-series users can use [MLX](https://github.com/mindverse/Second-Me/tree/master/lpm_kernel/L2/mlx_training) to run larger models (CLI-only).

### 🐳 Option 1: Docker Setup 

> **Note**: Docker setup on Mac M-Series chips has 25-30% performance overhead compared to integrated setup, but offers easier installation process.

#### Prerequisites
- Docker and Docker Compose installed on your system
  - For Docker installation: [Get Docker](https://docs.docker.com/get-docker/)
  - For Docker Compose installation: [Install Docker Compose](https://docs.docker.com/compose/install/)

- For Windows Users: You can use [MinGW](https://www.mingw-w64.org/) to run `make` commands. You may need to modify the Makefile by replacing Unix-specific commands with Windows-compatible alternatives.

- Memory Usage Settings (important):
  - Configure these settings in Docker Desktop (macOS) or Docker Desktop (Windows) at: Dashboard -> Settings -> Resources
  - Make sure to allocate sufficient memory resources (at least 8GB recommended)

#### Setup Steps

1. Clone the repository
```bash
git clone git@github.com:Mindverse/Second-Me.git
cd Second-Me
```

2. Start the containers
```bash
make docker-up
```

3. After starting the service (either with local setup or Docker), open your browser and visit:
```bash
http://localhost:3000
```

4. View help and more commands
```bash
make help
```

5. For custom Ollama model configuration, please refer to:
   [Custom Model Config(Ollama)](docs/Custom%20Model%20Config%28Ollama%29.md)


### 🚀 Option 2: Integrated Setup (Non-Docker)

> **Note**: Integrated Setup provides best performance, especially for larger models, as it runs directly on your host system without containerization overhead.

#### Prerequisites
- Python 3.10+ installed on your system
- Node.js 18+ and npm installed
- Basic build tools (cmake, make, etc.)

#### Setup Steps

1. Clone the repository
```bash
git clone git@github.com:Mindverse/Second-Me.git
cd Second-Me
```

2. Run the integrated setup (installs all dependencies and prepares the environment)
```bash
make setup
```

3. Start all services
```bash
make restart
```

4. After services are started, open your browser and visit:
```bash
http://localhost:3000
```

> 💡 **Advantages**: This method offers better performance than Docker on Mac & Linux systems while still providing a simple setup process. It installs directly on your host system without containerization overhead. (Windows not tested)


## Tutorial and Use Cases
🛠️ Feel free to follow [User tutorial](https://secondme.gitbook.io/secondme/getting-started) to build your Second Me.

💡 Check out the links below to see how Second Me can be used in real-life scenarios:
- [Felix AMA (Roleplay app)](https://app.secondme.io/example/ama)
- [Brainstorming a 15-Day European City Itinerary (Network app)](https://app.secondme.io/example/brainstorming)
- [Icebreaking as a Speed Dating Match (Network app)](https://app.secondme.io/example/Icebreaker)

## Join the Community
- [Discord](https://discord.com/invite/GpWHQNUwrg)
- [Reddit](https://www.reddit.com/r/SecondMeAI/)
- [X](https://x.com/SecondMe_AI1)

## Coming Soon 

The following features have been completed internally and are being gradually integrated into the open-source project. For detailed experimental results and technical specifications, please refer to our [Technical Report](https://arxiv.org/abs/2503.08102).

### Model Enhancement Features
- [✓] **Long Chain-of-Thought Training Pipeline**: Enhanced reasoning capabilities through extended thought process training
<<<<<<< HEAD
- [ ] **Direct Preference Optimization for L2 Model**: Improved alignment with user preferences and intent
=======
- [✓] **Direct Preference Optimization for L2 Model**: Improved alignment with user preferences and intent
>>>>>>> f7ab7b38
- [ ] **Data Filtering for Training**: Advanced techniques for higher quality training data selection
- [✓] **Apple Silicon Support**: Native support for Apple Silicon processors with MLX Training and Serving capabilities

### Product Features
- [ ] **Natural Language Memory Summarization**: Intuitive memory organization in natural language format


## Contributing

We welcome contributions to Second Me! Whether you're interested in fixing bugs, adding new features, or improving documentation, please check out our Contribution Guide. You can also support Second Me by sharing your experience with it in your community, at tech conferences, or on social media.

For more detailed information about development, please refer to our [Contributing Guide](./CONTRIBUTING.md).

## Contributors

We would like to express our gratitude to all the individuals who have contributed to Second Me! If you're interested in contributing to the future of intelligence uploading, whether through code, documentation, or ideas, please feel free to submit a pull request to our repository: [Second-Me](https://github.com/Mindverse/Second-Me).


<a href="https://github.com/mindverse/Second-Me/graphs/contributors">
  <img src="https://contrib.rocks/image?repo=mindverse/Second-Me" />
</a>

Made with [contrib.rocks](https://contrib.rocks).

## Acknowledgements

This work leverages the power of the open-source community. 

For data synthesis, we utilized [GraphRAG](https://github.com/microsoft/graphrag) from Microsoft.

For model deployment, we utilized [llama.cpp](https://github.com/ggml-org/llama.cpp), which provides efficient inference capabilities.

Our base models primarily come from the [Qwen2.5](https://huggingface.co/Qwen) series.

We also want to extend our sincere gratitude to all users who have experienced Second Me. We recognize that there is significant room for optimization throughout the entire pipeline, and we are fully committed to iterative improvements to ensure everyone can enjoy the best possible experience locally.

## License

Second Me is open source software licensed under the Apache License 2.0. See the [LICENSE](LICENSE) file for more details.

[license]: ./LICENSE

## Star History

<a href="https://www.star-history.com/#mindverse/Second-Me&Date">
 <picture>
   <source media="(prefers-color-scheme: dark)" srcset="https://api.star-history.com/svg?repos=mindverse/Second-Me&type=Date&theme=dark" />
   <source media="(prefers-color-scheme: light)" srcset="https://api.star-history.com/svg?repos=mindverse/Second-Me&type=Date" />
   <img alt="Star History Chart" src="https://api.star-history.com/svg?repos=mindverse/Second-Me&type=Date" />
 </picture>
</a><|MERGE_RESOLUTION|>--- conflicted
+++ resolved
@@ -173,11 +173,7 @@
 
 ### Model Enhancement Features
 - [✓] **Long Chain-of-Thought Training Pipeline**: Enhanced reasoning capabilities through extended thought process training
-<<<<<<< HEAD
-- [ ] **Direct Preference Optimization for L2 Model**: Improved alignment with user preferences and intent
-=======
 - [✓] **Direct Preference Optimization for L2 Model**: Improved alignment with user preferences and intent
->>>>>>> f7ab7b38
 - [ ] **Data Filtering for Training**: Advanced techniques for higher quality training data selection
 - [✓] **Apple Silicon Support**: Native support for Apple Silicon processors with MLX Training and Serving capabilities
 
