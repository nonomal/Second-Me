{
  "name": "secondme_frontend",
  "version": "0.1.0",
  "private": true,
  "scripts": {
    "dev": "rm -rf .next && next dev --turbo -p 3000",
    "build": "next build",
    "start": "next start",
    "eslint:error": "eslint --quiet --ext .js,.jsx,.ts,.tsx src",
    "eslint:fix": "eslint --fix --ext .js,.jsx,.ts,.tsx src",
    "eslint": "eslint --ext .js,.jsx,.ts,.tsx src",
    "stylelint": "stylelint \"src/**/*.less\"",
    "stylelint:fix": "stylelint \"src/**/*.less\" --fix"
  },
  "lint-staged": {
    "**/*.{js,jsx,tsx,ts}": [
      "eslint --quiet --fix"
    ],
    "**/*.{css,less}": [
      "stylelint --fix"
    ]
  },
  "overrides": {
    "braces": "3.0.3",
    "@babel/runtime": "^7.26.10",
    "yargs-parser": "^20.2.9",
    "postcss": "^8.4.31"
  },
  "dependencies": {
    "@headlessui/react": "^1.7.17",
    "@heroicons/react": "^2.0.18",
    "@radix-ui/react-slot": "^1.1.2",
    "@types/styled-components": "^5.1.34",
    "@types/three": "^0.174.0",
    "antd": "5.11.0",
    "axios": "^1.8.2",
    "canvas-confetti": "^1.9.3",
    "class-variance-authority": "^0.7.1",
    "classnames": "^2.5.1",
    "clsx": "^2.1.1",
    "framer-motion": "^12.3.1",
    "github-markdown-css": "^5.8.1",
    "lucide-react": "^0.475.0",
<<<<<<< HEAD
    "marked": "^9.1.6",
    "marked-highlight": "^2.0.7",
    "marked-linkify-it": "^3.1.6",
    "next": "14",
    "react": "18",
    "react-dom": "18",
=======
    "next": "14.2.25",
    "react": "18.3.1",
    "react-dom": "18.3.1",
>>>>>>> f7ab7b38
    "react-markdown": "^9.0.3",
    "react-syntax-highlighter": "^15.6.1",
    "remark-gfm": "^4.0.0",
    "styled-components": "^6.1.15",
    "tailwind-merge": "^3.0.1",
    "three": "^0.174.0",
    "zustand": "^5.0.3"
  },
  "devDependencies": {
    "@eslint/eslintrc": "^3",
    "@trivago/prettier-plugin-sort-imports": "^5.2.0",
    "@types/canvas-confetti": "^1.9.0",
    "@types/node": "^20",
<<<<<<< HEAD
    "@types/react": "18",
    "@types/react-dom": "18",
    "@types/react-syntax-highlighter": "^15.5.13",
=======
    "@types/react": "18.3.1",
    "@types/react-dom": "18.3.1",
>>>>>>> f7ab7b38
    "@typescript-eslint/eslint-plugin": "^8.26.1",
    "@typescript-eslint/parser": "^8.26.1",
    "eslint": "^8.57.0",
    "eslint-config-next": "^14.2.13",
    "eslint-config-prettier": "^9.0.0",
    "eslint-import-resolver-typescript": "^3.6.1",
    "eslint-plugin-import": "^2.29.0",
    "eslint-plugin-prettier": "^5.0.1",
    "eslint-plugin-react": "^7.33.2",
    "eslint-plugin-react-hooks": "^4.6.0",
    "postcss": "^8.4.31",
    "prettier": "^3.1.0",
    "stylelint": "^15.11.0",
    "stylelint-config-rational-order": "^0.1.2",
    "stylelint-config-standard": "^34.0.0",
    "stylelint-order": "^6.0.3",
    "stylelint-prettier": "^4.1.0",
    "tailwindcss": "^3.4.1",
    "typescript": "^5"
  }
}<|MERGE_RESOLUTION|>--- conflicted
+++ resolved
@@ -41,18 +41,12 @@
     "framer-motion": "^12.3.1",
     "github-markdown-css": "^5.8.1",
     "lucide-react": "^0.475.0",
-<<<<<<< HEAD
     "marked": "^9.1.6",
     "marked-highlight": "^2.0.7",
     "marked-linkify-it": "^3.1.6",
-    "next": "14",
-    "react": "18",
-    "react-dom": "18",
-=======
     "next": "14.2.25",
     "react": "18.3.1",
     "react-dom": "18.3.1",
->>>>>>> f7ab7b38
     "react-markdown": "^9.0.3",
     "react-syntax-highlighter": "^15.6.1",
     "remark-gfm": "^4.0.0",
@@ -66,14 +60,9 @@
     "@trivago/prettier-plugin-sort-imports": "^5.2.0",
     "@types/canvas-confetti": "^1.9.0",
     "@types/node": "^20",
-<<<<<<< HEAD
-    "@types/react": "18",
-    "@types/react-dom": "18",
     "@types/react-syntax-highlighter": "^15.5.13",
-=======
     "@types/react": "18.3.1",
     "@types/react-dom": "18.3.1",
->>>>>>> f7ab7b38
     "@typescript-eslint/eslint-plugin": "^8.26.1",
     "@typescript-eslint/parser": "^8.26.1",
     "eslint": "^8.57.0",
