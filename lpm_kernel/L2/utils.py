--- conflicted
+++ resolved
@@ -713,15 +713,9 @@
                     # Define progress callback
                     def progress_callback(current, total):
                         progress_bar.update(current - progress_bar.n)
-<<<<<<< HEAD
-
-                        # Log progress every ~1MB
-                        if current % (1024 * 1024) < 8192:
-=======
                         
                         # Log progress every ~10MB
                         if current % (1024 * 1024 * 10) < 8192:
->>>>>>> 1f257184
                             if total and total > 0:
                                 percent = current / total * 100
                                 progress_data ={
