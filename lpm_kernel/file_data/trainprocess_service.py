from enum import Enum
from typing import Dict, List, Optional
import json
import os
import re
import time
import psutil
from lpm_kernel.configs.config import Config
from lpm_kernel.L1.utils import save_true_topics
from lpm_kernel.L1.serializers import NotesStorage
from lpm_kernel.kernel.note_service import NoteService
from lpm_kernel.L2.l2_generator import L2Generator
from lpm_kernel.L2.utils import save_hf_model
from lpm_kernel.api.common.responses import APIResponse
from lpm_kernel.api.domains.loads.services import LoadService
from lpm_kernel.kernel.chunk_service import ChunkService
from lpm_kernel.kernel.l1.l1_manager import (
    extract_notes_from_documents,
    document_service,
    get_latest_status_bio,
    get_latest_global_bio,
)
from lpm_kernel.api.common.script_executor import ScriptExecutor
from lpm_kernel.configs.config import Config
from lpm_kernel.file_data.chunker import DocumentChunker
from lpm_kernel.kernel.l1.l1_manager import generate_l1_from_l0
import threading
from ..api.domains.trainprocess.progress import TrainProgress, Status
import gc
import subprocess
import shlex

from lpm_kernel.configs.logging import get_train_process_logger, TRAIN_LOG_FILE
logger = get_train_process_logger()

class ProcessStep(Enum):
    """Training process steps"""

    LIST_DOCUMENTS = "list_documents"
    GENERATE_DOCUMENT_EMBEDDINGS = "generate_document_embeddings"
    CHUNK_DOCUMENT = "process_chunks"
    CHUNK_EMBEDDING = "chunk_embedding"
    EXTRACT_DIMENSIONAL_TOPICS = "extract_dimensional_topics"
    MODEL_DOWNLOAD = "model_download"
    MAP_ENTITY_NETWORK = "map_your_entity_network"
    DECODE_PREFERENCE_PATTERNS = "decode_preference_patterns"
    REINFORCE_IDENTITY = "reinforce_identity"
    AUGMENT_CONTENT_RETENTION = "augment_content_retention"
    TRAIN = "train"
    MERGE_WEIGHTS = "merge_weights"
    CONVERT_MODEL = "convert_model"

    @classmethod
    def get_ordered_steps(cls) -> List["ProcessStep"]:
        """Get ordered steps"""
        return [
            cls.MODEL_DOWNLOAD,
            cls.LIST_DOCUMENTS,
            cls.GENERATE_DOCUMENT_EMBEDDINGS,
            cls.CHUNK_DOCUMENT,
            cls.CHUNK_EMBEDDING,
            cls.EXTRACT_DIMENSIONAL_TOPICS,
            cls.MAP_ENTITY_NETWORK,
            cls.DECODE_PREFERENCE_PATTERNS,
            cls.REINFORCE_IDENTITY,
            cls.AUGMENT_CONTENT_RETENTION,
            cls.TRAIN,
            cls.MERGE_WEIGHTS,
            cls.CONVERT_MODEL,
        ]
        
    def get_method_name(self) -> str:
        """Get the corresponding method name for this step"""
        return self.value


class Progress:
    """Progress management class"""

    def __init__(
        self, progress_file: str = "trainprocess_progress.json", progress_callback=None
    ):
        progress_dir = os.path.join(os.getcwd(), "data", "progress")
        if not os.path.exists(progress_dir):
            os.makedirs(progress_dir)
        self.progress_file = os.path.normpath(os.path.join(progress_dir, progress_file))
        if not self.progress_file.startswith(progress_dir):
            raise ValueError("Invalid progress file path")
        self.progress = TrainProgress()
        self.progress_callback = progress_callback
        self.logger = logger
        self._load_progress()

    def _load_progress(self):
        """Load progress file"""
        if os.path.exists(self.progress_file):
            try:
                with open(self.progress_file, "r") as f:
                    saved_progress = json.load(f)
                    self.progress.data = saved_progress
                    
                    self.progress.stage_map = {}
                    for stage in self.progress.data["stages"]:
                        stage_name = stage["name"].lower().replace(" ", "_")
                        self.progress.stage_map[stage_name] = stage
                    
                    self.progress.steps_map = {}
                    for stage_name, stage in self.progress.stage_map.items():
                        self.progress.steps_map[stage_name] = {}
                        for step in stage["steps"]:
                            step_name = step["name"].lower().replace(" ", "_")
                            self.progress.steps_map[stage_name][step_name] = step
                            
            except json.JSONDecodeError as e:
                self.logger.error(f"Failed to load progress file: {str(e)}")
                # Reset progress if JSON is invalid
                self.progress = TrainProgress()
                # Save a valid progress file to prevent future errors
                self._save_progress()
            except Exception as e:
                self.logger.error(f"Error loading progress: {str(e)}")
                # Reset progress on any error
                self.progress = TrainProgress()

    def _save_progress(self):
        """Save progress"""
        progress_dict = self.progress.to_dict()
        with open(self.progress_file, "w") as f:
            json.dump(progress_dict, f, indent=2)
        if self.progress_callback:
            self.progress_callback(progress_dict)
        self._load_progress()

    def _get_stage_and_step(self, step: ProcessStep) -> tuple:
        """Get the stage and step name corresponding to the step"""
        step_name = step.value
        # Determine the stage based on step name
        stage_mapping = {
            ProcessStep.MODEL_DOWNLOAD: "downloading_the_base_model",
            
            ProcessStep.LIST_DOCUMENTS: "activating_the_memory_matrix",
            ProcessStep.GENERATE_DOCUMENT_EMBEDDINGS: "activating_the_memory_matrix",
            ProcessStep.CHUNK_DOCUMENT: "activating_the_memory_matrix",
            ProcessStep.CHUNK_EMBEDDING: "activating_the_memory_matrix",
            
            ProcessStep.EXTRACT_DIMENSIONAL_TOPICS: "synthesize_your_life_narrative",
            ProcessStep.MAP_ENTITY_NETWORK: "synthesize_your_life_narrative",
            
            ProcessStep.DECODE_PREFERENCE_PATTERNS: "prepare_training_data_for_deep_comprehension",
            ProcessStep.REINFORCE_IDENTITY: "prepare_training_data_for_deep_comprehension",
            ProcessStep.AUGMENT_CONTENT_RETENTION: "prepare_training_data_for_deep_comprehension",
            
            ProcessStep.TRAIN: "training_to_create_second_me",
            ProcessStep.MERGE_WEIGHTS: "training_to_create_second_me",
            ProcessStep.CONVERT_MODEL: "training_to_create_second_me",
        }
        return stage_mapping[step], step_name

    def is_step_completed(self, step: ProcessStep) -> bool:
        """Check if a step is completed"""
        stage_name, step_name = self._get_stage_and_step(step)
        
        # Using the new TrainProgress data structure
        if stage_name not in self.progress.stage_map:
            return False
            
        if step_name not in self.progress.steps_map.get(stage_name, {}):
            return False
            
        step_info = self.progress.steps_map[stage_name][step_name]
        return step_info.get("completed", False)

    def mark_step_completed(self, step: ProcessStep):
        """Mark a step as completed"""
        stage_name, step_name = self._get_stage_and_step(step)
        self.progress.update_progress(stage_name, step_name, Status.COMPLETED)
        self._save_progress()
        if self.progress_callback:
            self.progress_callback({
                "stage": stage_name,
                "step": step_name,
                "status": Status.COMPLETED.value
            })
            
    def mark_step_failed(self, step: ProcessStep):
        """Mark a step as failed"""
        stage_name, step_name = self._get_stage_and_step(step)
        self.progress.update_progress(stage_name, step_name, Status.FAILED)
        self._save_progress()
        if self.progress_callback:
            self.progress_callback({
                "stage": stage_name,
                "step": step_name,
                "status": Status.FAILED.value
            })

    def mark_step_suspended(self, step: ProcessStep):
        """Mark a step as suspended"""
        stage_name, step_name = self._get_stage_and_step(step)
        self.progress.update_progress(stage_name, step_name, Status.SUSPENDED)
        self._save_progress()
        if self.progress_callback:
            self.progress_callback({
                "stage": stage_name,
                "step": step_name,
                "status": Status.SUSPENDED.value
            })

    def mark_step_in_progress(self, step: ProcessStep):
        """Mark a step as in progress"""
        stage_name, step_name = self._get_stage_and_step(step)
        self.progress.update_progress(stage_name, step_name, Status.IN_PROGRESS)
        self._save_progress()
        if self.progress_callback:
            self.progress_callback({
                "stage": stage_name,
                "step": step_name,
                "status": Status.IN_PROGRESS.value
            })

    def reset_progress(self):
        """Reset all progress"""
        self.progress = TrainProgress()
        self._save_progress()
        if self.progress_callback:
            self.progress_callback({
                "reset": True,
                "status": Status.PENDING.value
            })

    def get_last_successful_step(self) -> Optional[ProcessStep]:
        """Get the last successfully completed step"""
        ordered_steps = ProcessStep.get_ordered_steps()
        for step in reversed(ordered_steps):
            if self.is_step_completed(step):
                return step
        return None


class TrainProcessService:
    """Training process service (singleton pattern)"""
    
    _instance = None
    _initialized = False
    
    # Static variable to store the latest training parameters
    _latest_training_params = {
        "model_name": "Qwen2.5-0.5B-Instruct",
        "learning_rate": 1e-4,
        "number_of_epochs": 3,
        "concurrency_threads": 2,
        "data_synthesis_mode": "low"
    }

    def __new__(cls, *args, **kwargs):
        if cls._instance is None:
            cls._instance = super().__new__(cls)
        return cls._instance

    def __init__(self, base_url: str = None, progress_file: str = "trainprocess_progress.json", progress_callback=None, model_name: str = None, is_cot: bool = False):
        if not self._initialized:
            config = Config.from_env()
            self.base_url = base_url or config.KERNEL2_SERVICE_URL
            # Generate a unique progress file name based on model name
            if model_name:
                progress_file = f"trainprocess_progress_{model_name}.json"
            self.progress = Progress(progress_file, self.progress_callback)
            self.logger = logger
            self.model_name = None  # Initialize as None
            self._initialized = True
            
            # Initialize stop flag
            self.is_stopped = False
            # Initialize training process tracking
            self.training_process = None
            self.current_step = None
            
            # Initialize L2 data dictionary
            self.l2_data = {
                "notes": None,
                "basic_info": None,
                "data_output_base_dir": None,
                "topics_path": None,
                "entitys_path": None,
                "graph_path": None,
                "config_path": None
            }
            self.l2_data_prepared = False
        
        # Always use our internal callback
        self.progress.progress_callback = self.progress_callback
            
        # Update model name and progress instance if model name changes
        if model_name is not None and model_name != self.model_name:
            self.model_name = model_name
            # Create new progress instance with updated progress file name
            progress_file = f"trainprocess_progress_{model_name}.json"
        
            self.progress = Progress(progress_file, self.progress_callback)
        self.is_cot = is_cot

    def list_documents(self):
        """List all documents"""
        try:
            # Mark step as in progress
            self.progress.mark_step_in_progress(ProcessStep.LIST_DOCUMENTS)            
            # Directly call document service instead of API
            documents = document_service.list_documents()
            # Mark step as completed if we found documents
            self.progress.mark_step_completed(ProcessStep.LIST_DOCUMENTS)
                
            return [doc.to_dict() for doc in documents]
        except Exception as e:
            self.logger.error(f"List documents failed: {str(e)}")
            self.progress.mark_step_failed(ProcessStep.LIST_DOCUMENTS)
            return []

    def generate_document_embeddings(self) -> bool:
        """Process embeddings for all documents"""
        try:
            # Mark step as in progress
            self.progress.mark_step_in_progress(ProcessStep.GENERATE_DOCUMENT_EMBEDDINGS)
            documents = self.list_documents() 
            for doc in documents:
                doc_id = doc.get("id")

                # Directly call document service instead of API
                embedding = document_service.process_document_embedding(doc_id)
                if embedding is None:
                    self.logger.error(
                        f"Generate document embeddings failed for doc_id: {doc_id}"
                    )
                    self.progress.mark_step_failed(ProcessStep.GENERATE_DOCUMENT_EMBEDDINGS)
                    return False
                self.progress.mark_step_completed(ProcessStep.GENERATE_DOCUMENT_EMBEDDINGS)
                self.logger.info(f"Successfully generated embedding for document {doc_id}") 
            return True
        except Exception as e:
            self.logger.error(f"Generate document embeddings failed: {str(e)}")
            self.progress.mark_step_failed(ProcessStep.GENERATE_DOCUMENT_EMBEDDINGS)
            return False

    def process_chunks(self) -> bool:
        """Process document chunks"""
        try:
            # Mark step as in progress
            self.progress.mark_step_in_progress(ProcessStep.CHUNK_DOCUMENT)
            config = Config.from_env()
            chunker = DocumentChunker(
                chunk_size=int(config.get("DOCUMENT_CHUNK_SIZE")),
                overlap=int(config.get("DOCUMENT_CHUNK_OVERLAP")),
            )
            documents = document_service.list_documents()
            processed, failed = 0, 0

            chunk_service = ChunkService()
            for doc in documents:
                try:
                    if not doc.raw_content:
                        self.logger.warning(f"Document {doc.id} has no content, skipping...")
                        failed += 1
                        continue

                    # Split into chunks and save
                    chunks = chunker.split(doc.raw_content)
                    for chunk in chunks:
                        chunk.document_id = doc.id
                        chunk_service.save_chunk(chunk)

                    processed += 1
                    self.logger.info(
                        f"Document {doc.id} processed: {len(chunks)} chunks created"
                    )
                except Exception as e:
                    self.logger.error(f"Failed to process document {doc.id}: {str(e)}")
                    failed += 1      
            self.progress.mark_step_completed(ProcessStep.CHUNK_DOCUMENT)
            return True
        except Exception as e:
            self.logger.error(f"Process chunks failed: {str(e)}")
            self.progress.mark_step_failed(ProcessStep.CHUNK_DOCUMENT)
            return False

    def chunk_embedding(self) -> bool:
        """Process embeddings for all document chunks"""
        try:
            # Mark step as in progress
            self.progress.mark_step_in_progress(ProcessStep.CHUNK_EMBEDDING)
            documents = self.list_documents()
            for doc in documents:
                doc_id = doc.get("id")
                try:
                    # Directly call document service to generate chunk embeddings
                    processed_chunks = document_service.generate_document_chunk_embeddings(doc_id)
                    if not processed_chunks:
                        self.logger.warning(f"No chunks to process for document: {doc_id}")
                        continue
                except Exception as e:
                    self.logger.error(
                        f"Generate chunk embeddings failed for doc_id: {doc_id}: {str(e)}"
                    )
                    self.progress.mark_step_failed(ProcessStep.CHUNK_EMBEDDING)
                    return False
            # All documents' chunks processed successfully
            self.progress.mark_step_completed(ProcessStep.CHUNK_EMBEDDING)
            return True
        except Exception as e:
            self.logger.error(f"Generate chunk embeddings failed: {str(e)}")
            self.progress.mark_step_failed(ProcessStep.CHUNK_EMBEDDING)
            return False

    def extract_dimensional_topics(self) -> bool:
        """Extract dimensional topics (L0 and L1)"""
        try:
            # Mark step as in progress
            self.progress.mark_step_in_progress(ProcessStep.EXTRACT_DIMENSIONAL_TOPICS)
            self.logger.info("Starting dimensional topics extraction (L0 and L1)...")
            
            # Step 1: Generate L0 - Call document_service to analyze all documents
            self.logger.info("Generating L0 data...")
            analyzed_docs = document_service.analyze_all_documents()
            self.logger.info(f"Successfully analyzed {len(analyzed_docs)} documents for L0")
            
            # Step 2: Generate L1 - Direct call to L1 generator service
            self.logger.info("Generating L1 data...")
            generate_l1_from_l0()      
            self.logger.info("Successfully generated L1 data")
            
            # Mark step as completed
            self.progress.mark_step_completed(ProcessStep.EXTRACT_DIMENSIONAL_TOPICS)
            self.logger.info("Dimensional topics extraction completed successfully")
            return True

        except Exception as e:
            self.logger.error(f"Extract dimensional topics failed: {str(e)}")
            self.progress.mark_step_failed(ProcessStep.EXTRACT_DIMENSIONAL_TOPICS)
            return False

    def model_download(self) -> bool:
        """Download model"""
        try:
            # Mark step as in progress
            self.progress.mark_step_in_progress(ProcessStep.MODEL_DOWNLOAD)
            # Directly call save_hf_model function to download model
            self.logger.info(f"Starting model download: {self.model_name}")
            
            # Start monitoring the download progress in a separate thread
            monitor_thread = threading.Thread(target=self._monitor_model_download)
            monitor_thread.daemon = True
            monitor_thread.start()
            
            # Start the actual download
            model_path = save_hf_model(self.model_name)
            
            if model_path and os.path.exists(model_path):
                self.logger.info(f"Model downloaded successfully to {model_path}")
                self.progress.mark_step_completed(ProcessStep.MODEL_DOWNLOAD)
                return True
            else:
                self.logger.error(f"Model path does not exist after download: {model_path}")
                self.progress.mark_step_failed(ProcessStep.MODEL_DOWNLOAD)
                return False

        except Exception as e:
            self.logger.error(f"Download model failed: {str(e)}")
            self.progress.mark_step_failed(ProcessStep.MODEL_DOWNLOAD)
            return False

    def map_your_entity_network(self)->bool:
        """Map entity network using notes and basic info"""
        try:
            # Mark step as in progress
            self.progress.mark_step_in_progress(ProcessStep.MAP_ENTITY_NETWORK)
            self.logger.info("Starting entity network mapping...")
        
            # Get or prepare L2 data
            self._prepare_l2_data()

            l2_generator = L2Generator(
                data_path=os.path.join(os.getcwd(), "resources")
            )
            l2_generator.data_preprocess(self.l2_data["notes"], self.l2_data["basic_info"])
            
            self.progress.mark_step_completed(ProcessStep.MAP_ENTITY_NETWORK)
            self.logger.info("Entity network mapping completed successfully")
            return True
            
        except Exception as e:
            self.logger.error(f"Map entity network failed: {str(e)}")
            self.progress.mark_step_failed(ProcessStep.MAP_ENTITY_NETWORK)
            self._cleanup_resources()
            return False

    def decode_preference_patterns(self)->bool:
        """Decode preference patterns using notes and related data"""
        try:
            training_params = self.__class__.get_latest_training_params()
            concurrency_threads = training_params.get("concurrency_threads")
            data_synthesis_mode = training_params.get("data_synthesis_mode")
            os.environ["CONCURRENCY_THREADS"] = str(concurrency_threads)
            os.environ["DATA_SYNTHESIS_MODE"] = data_synthesis_mode
            
            # Mark step as in progress
            self.progress.mark_step_in_progress(ProcessStep.DECODE_PREFERENCE_PATTERNS)
            self.logger.info("Starting preference patterns decoding...")
            # Get or prepare L2 data
            self._prepare_l2_data()

            # Use data from l2_data dictionary
            L2Generator(is_cot=self.is_cot).gen_preference_data(                
                    self.l2_data["notes"],
                    self.l2_data["basic_info"],
                    self.l2_data["data_output_base_dir"],
                    self.l2_data["topics_path"],
                    self.l2_data["entitys_path"],
                    self.l2_data["graph_path"],
                    self.l2_data["config_path"]
                    )
            
            self.progress.mark_step_completed(ProcessStep.DECODE_PREFERENCE_PATTERNS)
            self.logger.info("Preference patterns decoding completed successfully")
            return True
            
        except Exception as e:
            self.logger.error(f"Decode preference patterns failed: {str(e)}")
            self.progress.mark_step_failed(ProcessStep.DECODE_PREFERENCE_PATTERNS)
            return False

    def reinforce_identity(self)->bool:
        """Reinforce identity using notes and related data"""
        try:
            # Mark step as in progress
            self.progress.mark_step_in_progress(ProcessStep.REINFORCE_IDENTITY)
            self.logger.info("Starting identity reinforcement...")
            # Get or prepare L2 data
            self._prepare_l2_data()

            # Use data from l2_data dictionary
            l2_generator = L2Generator(
                data_path=os.path.join(os.getcwd(), "resources"), is_cot=self.is_cot
                )  
            l2_generator.gen_selfqa_data(
                    self.l2_data["notes"],
                    self.l2_data["basic_info"],
                    self.l2_data["data_output_base_dir"],
                    self.l2_data["topics_path"],
                    self.l2_data["entitys_path"],
                    self.l2_data["graph_path"],
                    self.l2_data["config_path"]
                    )
            
            self.progress.mark_step_completed(ProcessStep.REINFORCE_IDENTITY)
            self.logger.info("Identity reinforcement completed successfully")
            return True
            
        except Exception as e:
            self.logger.error(f"Reinforce identity failed: {str(e)}")
            self.progress.mark_step_failed(ProcessStep.REINFORCE_IDENTITY)
            return False
            
    def _cleanup_resources(self):
        """Clean up resources to prevent memory leaks"""
        self.logger.info("Cleaning up resources to prevent memory leaks")
        
        # Clean up large data structures in l2_data dictionary
        for key in self.l2_data:
            self.l2_data[key] = None
        
        self.l2_data_prepared = False
        
        # Force garbage collection
        gc.collect()
        
        # Log memory usage after cleanup
        process = psutil.Process(os.getpid())
        memory_info = process.memory_info()
        self.logger.info(f"Memory usage after cleanup: {memory_info.rss / 1024 / 1024:.2f} MB")
    
    def augment_content_retention(self) -> bool:
        """Augment content retention using notes, basic info and graph data"""
        try:
            # Mark step as in progress
            self.progress.mark_step_in_progress(ProcessStep.AUGMENT_CONTENT_RETENTION)
            self.logger.info("Starting content retention augmentation...")
            # Get or prepare L2 data
            self._prepare_l2_data()

            # Use data from l2_data dictionary
            l2_generator = L2Generator(data_path=os.path.join(os.getcwd(), "resources"), is_cot=self.is_cot)
            l2_generator.gen_diversity_data(
                self.l2_data["notes"],
                self.l2_data["basic_info"],
                self.l2_data["data_output_base_dir"],
                self.l2_data["topics_path"],
                self.l2_data["entitys_path"],
                self.l2_data["graph_path"],
                self.l2_data["config_path"]
            )
            l2_generator.merge_json_files(self.l2_data["data_output_base_dir"])
            # Mark step as completed
            self.logger.info("Content retention augmentation completed successfully")
            self.progress.mark_step_completed(ProcessStep.AUGMENT_CONTENT_RETENTION)
            
            # Clean up resources after completion
            self._cleanup_resources()
            
            return True
            
        except Exception as e:
            self.logger.error(f"Failed to augment content retention: {str(e)}")
            self.progress.mark_step_failed(ProcessStep.AUGMENT_CONTENT_RETENTION)
            # Clean up resources even if there was an error
            self._cleanup_resources()
            return False

    def _prepare_l2_data(self) -> dict:
        """Prepare common data needed for L2 generation tasks using lazy loading
        
        Returns:
            Dictionary containing all L2 data:
            - notes: List of prepared notes
            - basic_info: Dict containing user information
            - data_output_base_dir: Path to output directory
            - topics_path: Path to topics data
            - entitys_path: Path to entity mapping file
            - graph_path: Path to graph data
            - config_path: Path to config file
        """
        # If data is already prepared, return cached data directly
        if self.l2_data_prepared and all(self.l2_data.values()):
            self.logger.info("Using cached L2 data")
            return self.l2_data
        
        self.logger.info("Preparing L2 data...")
        
        # Setup directories and paths
        config = Config.from_env()
        base_dir = os.path.join(
            os.getcwd(), config.get("USER_DATA_PIPELINE_DIR") + "/raw_data"
        )
        os.makedirs(base_dir, exist_ok=True)

        # get topic
        topics_path = os.path.join(base_dir, "topics.json")
        self.l2_data["topics_path"] = topics_path
        self.logger.info("Topics data not found, generating it...")
        chunk_service = ChunkService()
        topics_data = chunk_service.query_topics_data()
        save_true_topics(topics_data, topics_path)

        # Initialize storage
        storage = NotesStorage()
        self.logger.info("Notes not found, preparing them...")
        documents = document_service.list_documents_with_l0()
        self.logger.info(f"list_documents_with_l0 len: {len(documents)}")
        notes_list, _ = extract_notes_from_documents(documents)
        self.logger.info(f"extract_notes_from_documents len: {len(notes_list)}")
        note_service = NoteService()
        note_service.prepareNotes(notes_list)
        storage.save_notes(notes_list)
        self.l2_data["notes"] = storage.load_notes()

        # Get paths
        self.l2_data["config_path"] = os.path.join(
            os.getcwd(),
            "resources/L2/data_pipeline/data_prep/subjective/config/config.json",
        )
        self.l2_data["entitys_path"] = os.path.join(
            os.getcwd(),
            "resources/L2/data_pipeline/raw_data/id_entity_mapping_subjective_v2.json",
        )
        self.l2_data["graph_path"] = os.path.join(
            os.getcwd(),
            "resources/L1/graphrag_indexing_output/subjective/entities.parquet",
        )
        self.l2_data["data_output_base_dir"] = os.path.join(os.getcwd(), "resources/L2/data")

        # Lazy load user information
        self.logger.info("Loading user information...")
        status_bio = get_latest_status_bio()
        global_bio = get_latest_global_bio()
        self.l2_data["basic_info"] = {
            "username": LoadService.get_current_upload_name(),
            "aboutMe": LoadService.get_current_upload_description(),
            "statusBio": status_bio.content if status_bio else "Currently working on an AI project.",
            "globalBio": global_bio.content_third_view if global_bio 
                else "The User is a software engineer who loves programming and learning new technologies.",
            "lang": "English",
        }
        
        # Mark data as prepared
        self.l2_data_prepared = True
        
        return self.l2_data

    def train(self) -> bool:
        """Start model training"""
        try:
            # Mark step as in progress
            self.progress.mark_step_in_progress(ProcessStep.TRAIN)
            
            # Get paths for the model
            paths = self._get_model_paths(self.model_name)
            
            # Check if the model directory exists and has the necessary files
            config_file = os.path.join(paths["base_path"], "config.json")
            if not os.path.exists(paths["base_path"]) or not os.path.exists(config_file):
                self.logger.info(f"Model '{self.model_name}' needs to be downloaded or is missing config.json")
                # Call model_download to download the model
                download_success = self.model_download()
                if not download_success:
                    self.logger.error(f"Failed to download model '{self.model_name}'")
                    self.progress.mark_step_failed(ProcessStep.MODEL_DOWNLOAD)
                    return False
            
            # Prepare log directory and file
            log_dir = os.path.join(os.getcwd(), "logs")
            os.makedirs(log_dir, exist_ok=True)
            log_path = os.path.join(log_dir, "train", "train.log")
            self.logger.info(f"Log file path: {log_path}")
            
            # Ensure output directory exists
            os.makedirs(paths["personal_dir"], exist_ok=True)
            
            # Set USER_NAME environment variable
            os.environ["USER_NAME"] = LoadService.get_current_upload_name()
            self.logger.info(f"USER_NAME environment variable set: {os.environ['USER_NAME']}")
            
            script_path = os.path.join(os.getcwd(), "lpm_kernel/L2/train_for_user.sh")
            
            # First start monitoring progress in a separate thread
            self.logger.info("Starting monitoring thread first...")
            monitor_thread = threading.Thread(
                target=self._monitor_training_progress,
                args=(log_path,),
                daemon=True
            )
            monitor_thread.start()
<<<<<<< HEAD
            
            # Allow a moment for the monitoring thread to initialize
            time.sleep(1)
            
            # Then directly execute training process (blocking)
            self.logger.info("Now starting training process (blocking)...")
            training_result = self._start_training(script_path, log_path)
            
=======
            
            # Allow a moment for the monitoring thread to initialize
            time.sleep(1)
            
            # Then directly execute training process (blocking)
            self.logger.info("Now starting training process (blocking)...")
            training_result = self._start_training(script_path, log_path)
            
>>>>>>> f7ab7b38
            if not training_result:
                self.logger.error("Training process failed to start")
                self.progress.mark_step_failed(ProcessStep.TRAIN)
                return False
                
            # Wait for the monitoring thread to finish
            self.logger.info("Training process completed, waiting for monitoring to finish...")
            monitor_thread.join(timeout=10)  # Wait up to 10 seconds for monitor to finish
            
            # Check if the training was successful by checking the returncode
            if hasattr(self, 'training_result') and self.training_result:
                if self.training_result.get('returncode', 1) != 0:
                    error_msg = f"Training failed: {self.training_result.get('error', 'Unknown error')}"
                    self.logger.error(error_msg)
                    self.progress.mark_step_failed(ProcessStep.TRAIN)
                    return False
        
            return True
        
        except Exception as e:
            self.logger.error(f"Failed to start training: {str(e)}")
            self.progress.mark_step_failed(ProcessStep.TRAIN)
            return False
            
    def _get_model_paths(self, model_name):
        """Get all relevant paths for a model and set environment variables
        
        Args:
            model_name: Model name
            
        Returns:
            Dictionary containing all related paths:
            - base_path: Base model path
            - personal_dir: Personal trained model output directory
            - merged_dir: Merged model output directory
            - gguf_dir: GGUF model output directory
        """
        base_dir = os.getcwd()
        paths = {
            "base_path": os.path.join(base_dir, "resources/L2/base_models", model_name),
            "personal_dir": os.path.join(base_dir, "resources/model/output/personal_model", model_name),
            "merged_dir": os.path.join(base_dir, "resources/model/output/merged_model", model_name),
            "gguf_dir": os.path.join(base_dir, "resources/model/output/gguf", model_name)
        }
        
        # Ensure all directories exist
        for path in paths.values():
            os.makedirs(path, exist_ok=True)
            
        # Set environment variables
        os.environ["MODEL_BASE_PATH"] = paths["base_path"]
        os.environ["MODEL_PERSONAL_DIR"] = paths["personal_dir"]
        os.environ["MODEL_MERGED_DIR"] = paths["merged_dir"]
        os.environ["MODEL_GGUF_DIR"] = paths["gguf_dir"]
        
        # Log environment variables
        self.logger.info("Set environment variables:")
        self.logger.info(f"MODEL_BASE_PATH: {paths['base_path']}")
        self.logger.info(f"MODEL_PERSONAL_DIR: {paths['personal_dir']}")
        self.logger.info(f"MODEL_MERGED_DIR: {paths['merged_dir']}")
        self.logger.info(f"MODEL_GGUF_DIR: {paths['gguf_dir']}")
        
        return paths
        
    def _start_training(self, script_path, log_path):
        """Start training process
        
        Args:
            script_path: Path to training script
            log_path: Path to log file
            
        Returns:
            bool: True if the training process started successfully, False otherwise
        """
        try:
            # Reset stop flag before starting
            self.is_stopped = False
            
            # Get the latest training parameters from the class
            training_params = self.__class__.get_latest_training_params()
            learning_rate = training_params.get("learning_rate")
            num_train_epochs = training_params.get("number_of_epochs")
            concurrency_threads = training_params.get("concurrency_threads")
            data_synthesis_mode = training_params.get("data_synthesis_mode")
            
            # Log training parameters
            self.logger.info("Training parameters from latest settings:")
            self.logger.info(f"  Learning rate: {learning_rate}")
            self.logger.info(f"  Number of epochs: {num_train_epochs}")
            self.logger.info(f"  Concurrency threads: {concurrency_threads}")
            self.logger.info(f"  Data synthesis mode: {data_synthesis_mode}")
            
            # Prepare arguments for the script
            # Build command line arguments, need to include script path as the first parameter
            cmd = [
                script_path,
                "--lr", str(learning_rate),
                "--epochs", str(num_train_epochs),
                "--threads", str(concurrency_threads),
                "--mode", str(data_synthesis_mode)
            ]
            
            # Ensure log directory exists
            os.makedirs(os.path.dirname(log_path), exist_ok=True)
            
            # Set environment variables to improve tqdm output
            env = os.environ.copy()
            env["PYTHONUNBUFFERED"] = "1"  # Force Python to be unbuffered
            env["FORCE_COLOR"] = "1"       # Force colored output
            env["TQDM_FORCE_TTY"] = "1"    # Force tqdm to use TTY features
            
            # Ensure log directory exists
            log_dir = os.path.dirname(log_path)
            os.makedirs(log_dir, exist_ok=True)
            
            # Open log file
            log_file = open(log_path, "ab")
            
            # Use subprocess.Popen to directly execute the training script, redirecting output to file
            process = subprocess.Popen(
                cmd,
                env=env,
                stdout=log_file,
                stderr=subprocess.STDOUT,
                bufsize=0,  # Unbuffered
            )
            self.process = process
            self.current_pid = process.pid
            self.logger.info(f"Training process started with PID: {self.current_pid}")
            
            # Wait for process to finish directly (blocking)
            self.logger.info("Waiting for training process to complete...")
            return_code = process.wait()
            
            # Close log file
            log_file.close()
            
            # Save results for train method to check
            self.training_result = {
                "returncode": return_code,
                "error": f"Execution failed, return code: {return_code}" if return_code != 0 else None
            }
            
            if return_code != 0:
                self.logger.error(f"Command execution failed, return code: {return_code}")
                return False
            else:
                self.logger.info(f"Command execution successful, return code: {return_code}")
            
            return True
            
        except Exception as e:
            self.logger.error(f"Failed to start training process: {str(e)}")
            return False

    def _monitor_training_progress(self, log_file) -> bool:
        """Monitor training progress"""
        try:
            # Initialize last_position to the end of file to only process new content
            try:
                with open(log_file, 'r') as f:
                    f.seek(0, 2)  # Move to the end of file
                    last_position = f.tell()
            except FileNotFoundError:
                # If file doesn't exist yet, start from beginning when it's created
                last_position = 0
            
            # variable to track training status
            total_steps = None
            current_step = 0
            last_update_time = time.time()
            training_started = False
            
            while True:
                try:
                    # read new log content
                    with open(log_file, 'r') as f:
                        f.seek(last_position)
                        new_lines = f.readlines()
                        last_position = f.tell()
                        
                    for line in new_lines:
                        line = line.strip()
                        # Check if training has started
                        if not training_started:
                            if "***** Running training *****" in line:
                                training_started = True
                                self.logger.info("Training started")
                            continue  # Skip progress matching until training starts
                        
                        progress_match = re.search(r"(\d+)%\|[^|]+\| (\d+)/(\d+)", line)
                        if progress_match and len(progress_match.groups()) == 3:
                            percentage = int(progress_match.group(1))
                            current_step = int(progress_match.group(2))
                            total_steps = int(progress_match.group(3))
                            
                            # Update progress at most once per second
                            current_time = time.time()
                            if current_time - last_update_time >= 1.0:
                                # self.logger.info(f"Training progress: {percentage}% ({current_step}/{total_steps})")
                                if percentage == 100.0:
                                    self.progress.mark_step_completed(ProcessStep.TRAIN)
                                    return True
                                self._update_progress("training_to_create_second_me", "train", percentage, f"Current step: {current_step}/{total_steps}")
                                last_update_time = current_time
                    
                        # Check if we have exited the training record interval
                        if "=== Training Ended ===" in line:
                            # in_training_section = False  # Exit training record interval
                            self.logger.info("Exited training record interval")
                        
                    # Briefly pause to avoid excessive CPU usage
                    time.sleep(0.1)  
                    
                except IOError as e:
                    self.logger.error(f"Failed to read log file: {str(e)}")
                    time.sleep(0.1)
                    continue
                    
        except Exception as e:
            self.logger.error(f"Failed to monitor training progress: {str(e)}")
            self.progress.mark_step_failed(ProcessStep.TRAIN)
            return False

    def _update_progress(self, stage: str, step: str, percentage: float, message: str):
        """Update progress for any stage and step"""
        try:
            self.progress.progress.update_progress(
                stage,  # stage
                step,   # step
                Status.IN_PROGRESS,
                percentage
            )
            self.logger.info(f"Progress updated: {percentage}% - {message}")
        except Exception as e:
            self.logger.error(f"Progress callback error: {str(e)}")

    def _monitor_model_download(self) -> bool:
        """Monitor model download progress"""
        try:
            # log_dir = os.path.join(os.getcwd(), "logs")
            # log_file = os.path.join(log_dir, "model_download.log")
            log_file = TRAIN_LOG_FILE
            
            # Initialize last_position to the end of file to only process new content
            try:
                with open(log_file, 'r') as f:
                    f.seek(0, 2)  # Move to the end of file
                    last_position = f.tell()
            except FileNotFoundError:
                # If file doesn't exist yet, start from beginning when it's created
                last_position = 0
            
            # Variables to track download status
            current_file = ""
            file_size = 0
            total_size = 0  # Total size of all files
            file_sizes = {}  # Dictionary to store file sizes
            last_update_time = time.time()
            
            while True:
                try:
                    # Read new log content
                    with open(log_file, 'r') as f:
                        f.seek(last_position)
                        new_lines = f.readlines()
                        last_position = f.tell()
                    
                    for line in new_lines:
                        line = line.strip()
                        
                        # Check for download start
                        if "Starting download of model:" in line:
                            self.logger.info("Model download started")
                            continue
                        
                        # Get file size information when a download starts
                        if "Starting download of file:" in line:
                            match = re.search(r"Starting download of file: (.+) \(Size: ([\d\.]+) MB\)", line)
                            if match:
                                current_file = match.group(1)
                                file_size = float(match.group(2))
                                file_sizes[current_file] = file_size
                                total_size = sum(file_sizes.values())
                                # self.logger.info(f"Starting download of {current_file} ({file_size} MB)")
                        
                        # Track file download progress
                        if "Downloaded" in line and "MB /" in line:
                            match = re.search(r"File (.+): Downloaded ([\d\.]+) MB / ([\d\.]+) MB \(([\d\.]+)%\)", line)
                            if match:
                                file_name = match.group(1)
                                downloaded_mb = float(match.group(2))
                                total_mb = float(match.group(3))
                                percentage = float(match.group(4))
                                
                                # Update file size if it was updated (especially for model.safetensors)
                                if total_mb > file_sizes.get(file_name, 0):
                                    file_sizes[file_name] = total_mb
                                    total_size = sum(file_sizes.values())
                                
                                # Calculate overall progress
                                if total_size > 0:
                                    # Sum up all downloaded data
                                    completed_files_size = sum([file_sizes.get(f, 0) for f in file_sizes if f != file_name])
                                    current_file_downloaded = (percentage / 100.0) * total_mb
                                    overall_downloaded = completed_files_size + current_file_downloaded
                                    current_progress = (overall_downloaded / total_size) * 100
                                    current_progress = min(99.0, current_progress)  # Cap at 99% until fully complete
                                    # Update progress at most once per second
                                    current_time = time.time()
                                    if current_time - last_update_time >= 3.0:

                                        self._update_progress(
                                            "downloading_the_base_model", 
                                            "model_download", 
                                            current_progress, 
                                            f"Overall: {current_progress:.1f}% - Downloading {file_name}: {percentage}% ({downloaded_mb:.1f}/{total_mb:.1f} MB)"
                                        )
                                        last_update_time = current_time

                        if "Download completed." in line:
                            self.progress.mark_step_completed(ProcessStep.MODEL_DOWNLOAD)
                            self.logger.info("Model download completed")
                            return True
                    
                    # Briefly pause to avoid excessive CPU usage
                    time.sleep(0.1)
                    
                except IOError as e:
                    self.logger.error(f"Failed to read log file: {str(e)}")
                    time.sleep(0.1)
                    continue
                    
        except Exception as e:
            self.logger.error(f"Failed to monitor model download progress: {str(e)}")
            return False
            
    def merge_weights(self) -> bool:
        """Merge weights"""
        try:
            # Mark step as in progress
            self.progress.mark_step_in_progress(ProcessStep.MERGE_WEIGHTS)

            paths = self._get_model_paths(self.model_name)
            
            # Check if model exists
            if not os.path.exists(paths["base_path"]):
                self.logger.error(f"Model '{self.model_name}' does not exist, please download first")
                self.progress.mark_step_failed(ProcessStep.MERGE_WEIGHTS)
                return False
            
            # Check if training output exists
            if not os.path.exists(paths["personal_dir"]):
                return jsonify(APIResponse.error(
                    message=f"Model '{model_name}' training output does not exist, please train model first",
                    code=400
                ))

            # Ensure merged output directory exists
            os.makedirs(paths["merged_dir"], exist_ok=True)
                
            script_path = os.path.join(
                os.getcwd(), "lpm_kernel/L2/merge_weights_for_user.sh"
                )
            log_path = os.path.join(os.getcwd(), "logs", f"merge_weights_{self.model_name}.log")
            
            # Ensure log directory exists
            os.makedirs(os.path.dirname(log_path), exist_ok=True)
            # Use script executor to execute merge script
            script_executor = ScriptExecutor()
            result = script_executor.execute(
                script_path=script_path, script_type="merge_weights", log_file=log_path
            )
            
            self.logger.info(f"Weight merge task result: {result}")
            
            # Check if script execution was successful
            if result.get('returncode', 1) != 0:
                error_msg = f"Merge weights failed: {result.get('error', 'Unknown error')}"
                self.logger.error(error_msg)
                self.progress.mark_step_failed(ProcessStep.MERGE_WEIGHTS)
                return False
                
            # Check if merged model files exist
            config_path = os.path.join(paths["merged_dir"], "config.json")
            if not os.path.exists(config_path):
                error_msg = f"Merged model files not found in {paths['merged_dir']}"
                self.logger.error(error_msg)
                self.progress.mark_step_failed(ProcessStep.MERGE_WEIGHTS)
                return False
            
            self.logger.info("Weight merge completed successfully")
            self.progress.mark_step_completed(ProcessStep.MERGE_WEIGHTS)
            return True

        except Exception as e:
            self.progress.mark_step_failed(ProcessStep.MERGE_WEIGHTS)
            self.logger.error(f"Merge weights failed: {str(e)}")
            return False

    def convert_model(self) -> bool:
        """Convert model to GGUF format"""
        try:
            # Mark step as in progress
            self.progress.mark_step_in_progress(ProcessStep.CONVERT_MODEL)

            # Get paths for the model
            paths = self._get_model_paths(self.model_name)
            
            # Check if merged model exists
            merged_model_dir = paths["merged_dir"]
            self.logger.info(f"Merged model path: {merged_model_dir}")
            if not os.path.exists(merged_model_dir):
                self.logger.error(f"Model '{self.model_name}' merged output does not exist, please merge model first")
                self.progress.mark_step_failed(ProcessStep.CONVERT_MODEL)
                return False
            
            # Get GGUF output directory
            gguf_dir = paths["gguf_dir"]
            self.logger.info(f"GGUF output directory: {gguf_dir}")
            
            script_path = os.path.join(os.getcwd(), "lpm_kernel/L2/convert_hf_to_gguf.py")
            gguf_path = os.path.join(gguf_dir, "model.gguf")
            self.logger.info(f"GGUF output path: {gguf_path}")
            
            # Build parameters
            args = [
                merged_model_dir,
                "--outfile",
                gguf_path,
                "--outtype",
                "f16",
            ]
            self.logger.info(f"Parameters: {args}")
            
            
            # Ensure GGUF output directory exists
            os.makedirs(os.path.dirname(gguf_path), exist_ok=True)
            
            # Use script executor to execute conversion script
            script_executor = ScriptExecutor()
            result = script_executor.execute(
                script_path=script_path,
                script_type="convert_model",
                args=args
            )
            
            self.logger.info(f"Model conversion result: {result}")
            
            # Check if script execution was successful
            if result.get('returncode', 1) != 0:
                error_msg = f"Model conversion failed: {result.get('error', 'Unknown error')}"
                self.logger.error(error_msg)
                self.progress.mark_step_failed(ProcessStep.CONVERT_MODEL)
                return False
                
            # Check if GGUF model file exists
            if not os.path.exists(gguf_path):
                error_msg = f"GGUF model file not found at {gguf_path}"
                self.logger.error(error_msg)
                self.progress.mark_step_failed(ProcessStep.CONVERT_MODEL)
                return False
            
            self.logger.info("Model conversion completed successfully")
            self.progress.mark_step_completed(ProcessStep.CONVERT_MODEL)
            return True
            
        except Exception as e:
            self.progress.mark_step_failed(ProcessStep.CONVERT_MODEL)
            self.logger.error(f"Convert model failed: {str(e)}")
            return False

    def check_training_condition(self) -> bool:
        """
        Check if the conditions for training are met
        Returns:
            bool: True if conditions are met, False otherwise
        """
        try:
            # Check if there are any documents that need embedding
            if document_service.check_all_documents_embeding_status():
                self.logger.warning("Cannot start training: There are documents that need embedding process first")
                return False
            return True
        except Exception as e:
            self.logger.error(f"Error checking training conditions: {str(e)}", exc_info=True)
            if self.progress.progress.current_stage:
                current_step = self.progress.progress.stages[self.progress.progress.current_stage].current_step
                if current_step:
                    step = ProcessStep(current_step)
                    self.progress.mark_step_failed(step)

    def start_process(self) -> bool:
        """Start training process"""
        try:
            self.is_stopped = False
            # Store the current process PID
            self.current_pid = os.getpid()  # Store the PID
            self.logger.info(f"Training process started with PID: {self.current_pid}")
            # Get the ordered list of all steps
            ordered_steps = ProcessStep.get_ordered_steps()

            # Get the last successfully completed step
            last_successful_step = self.progress.get_last_successful_step()
            start_index = 0
            if last_successful_step:
                start_index = ordered_steps.index(last_successful_step) + 1

            # Start executing from the step after the last successful one
            for step in ordered_steps[start_index:]:
                self.current_step = step
                if self.is_stopped:
                    self.logger.info("Training process aborted during step")
                    self.progress.mark_step_suspended(step)
                    break  # If stop is requested, exit the loop
            
                self.logger.info(f"Starting step: {step.value}")

                # Execute the corresponding method
                method_name = step.get_method_name()
                if not hasattr(self, method_name):
                    self.logger.error(f"Method {method_name} not found")
                    self.progress.mark_step_failed(step)
                    return False

                method = getattr(self, method_name)
                success = method()

                if not success:
                    self.logger.error(f"Step {step.value} failed")
                    self.logger.info(f'Marking step as failed: stage={step.value}, step={step.value}')
                    self.progress.mark_step_failed(step)
                    return False
                self.logger.info(f"Step {step.value} completed successfully")
                # self.progress.mark_step_completed(step)
            if self.is_stopped:
                self.logger.info("Training process was stopped during a step")
            else:
               self.logger.info("Training process completed...")

            return True
        except Exception as e:
            self.logger.error(f"Exception occurred: {str(e)}")
            self.progress.mark_step_failed(step)
            return False

    def reset_progress(self):
        """Save current progress
        
        This method saves the current progress to the progress file and triggers the progress callback if available.
        """
        try:
            self.progress.reset_progress()
            self.progress._save_progress()
            self.logger.info("Progress saved successfully")
        except Exception as e:
            self.logger.error(f"Failed to save progress: {str(e)}")
            
    def progress_callback(self, progress_update):
        """Progress callback function to update training progress
        
        Args:
            progress_update: Dictionary containing progress update information
        """
        if not isinstance(progress_update, dict):
            return

        try:
            # Get current progress
            progress = self.progress.progress

            # Update progress
            stage = progress_update.get("stage")
            step = progress_update.get("step")
            status = Status[progress_update.get("status", "IN_PROGRESS").upper()]
            prog = progress_update.get("progress")

            if stage and step:
                progress.update_progress(stage, step, status, prog)
        except Exception as e:
            self.logger.error(f"Progress callback error: {str(e)}")
    
    def stop_process(self):
        """Stop training process
        
        Returns:
            bool: True if the process was stopped successfully, False otherwise
        """
        try:
            # Set the stop flag
            self.is_stopped = True
            self.logger.info("Training process has been requested to stop")
            # mark train stop
            if self.current_step == ProcessStep.TRAIN:
                self.progress.mark_step_suspended(ProcessStep.TRAIN)
            
            # First check if we have the current process PID
            if not hasattr(self, 'current_pid') or not self.current_pid:
                self.logger.info("No active process PID found")
<<<<<<< HEAD
                if self.progress.progress.current_stage:
                    current_step = self.progress.progress.stages[self.progress.progress.current_stage].current_step
                    if current_step:
                        step = ProcessStep(current_step)
=======
                if self.progress.progress.data["current_stage"]:
                    current_stage_name = self.progress.progress.data["current_stage"]
                    current_stage = next((s for s in self.progress.progress.data["stages"] if s["name"] == current_stage_name), None)
                    if current_stage and current_stage["current_step"]:
                        step = ProcessStep(current_stage["current_step"].lower().replace(" ", "_"))
>>>>>>> f7ab7b38
                        self.progress.mark_step_suspended(step)
                return True

            try:
                self.logger.info(f"Attempting to terminate process with PID: {self.current_pid}")
                
                # Check if the process exists
                if psutil.pid_exists(self.current_pid):
                    # Get the process object
                    process = psutil.Process(self.current_pid)
                    
                    # Get all child processes
                    children = process.children(recursive=True)
                    
                    # Terminate all child processes first
                    for child in children:
                        self.logger.info(f"Terminating child process with PID: {child.pid}")
                        try:
                            child.terminate()
                        except psutil.NoSuchProcess:
                            pass
                    
                    # Wait for children to terminate
                    gone, still_alive = psutil.wait_procs(children, timeout=3)
                    
                    # Kill any remaining children
                    for child in still_alive:
                        self.logger.info(f"Killing child process with PID: {child.pid}")
                        try:
                            child.kill()
                        except psutil.NoSuchProcess:
                            pass
                    
                    # Note: We don't terminate the main process as it's this process
                    self.logger.info(f"All child processes of {self.current_pid} have been terminated") 
                    gc.collect()
                    return True
                else:
                    self.logger.warning(f"Process with PID {self.current_pid} no longer exists")
                    return True
            except (psutil.NoSuchProcess, psutil.AccessDenied, psutil.ZombieProcess) as e:
                self.logger.error(f"Failed to terminate process: {str(e)}")
                
        except Exception as e:
            self.logger.error(f"Error stopping training process: {str(e)}")
            return False
            
    @classmethod
    def update_training_params(cls, params):
        """
        Update the latest training parameters
        
        Args:
            params: Dictionary containing training parameters
        """
        for key, value in params.items():
            if key in cls._latest_training_params:
                cls._latest_training_params[key] = value
                
    @classmethod
    def get_latest_training_params(cls):
        """
        Get the latest training parameters
        
        Returns:
            dict: Dictionary containing the latest training parameters
        """
        return cls._latest_training_params.copy()<|MERGE_RESOLUTION|>--- conflicted
+++ resolved
@@ -736,7 +736,6 @@
                 daemon=True
             )
             monitor_thread.start()
-<<<<<<< HEAD
             
             # Allow a moment for the monitoring thread to initialize
             time.sleep(1)
@@ -745,16 +744,6 @@
             self.logger.info("Now starting training process (blocking)...")
             training_result = self._start_training(script_path, log_path)
             
-=======
-            
-            # Allow a moment for the monitoring thread to initialize
-            time.sleep(1)
-            
-            # Then directly execute training process (blocking)
-            self.logger.info("Now starting training process (blocking)...")
-            training_result = self._start_training(script_path, log_path)
-            
->>>>>>> f7ab7b38
             if not training_result:
                 self.logger.error("Training process failed to start")
                 self.progress.mark_step_failed(ProcessStep.TRAIN)
@@ -1354,18 +1343,11 @@
             # First check if we have the current process PID
             if not hasattr(self, 'current_pid') or not self.current_pid:
                 self.logger.info("No active process PID found")
-<<<<<<< HEAD
-                if self.progress.progress.current_stage:
-                    current_step = self.progress.progress.stages[self.progress.progress.current_stage].current_step
-                    if current_step:
-                        step = ProcessStep(current_step)
-=======
                 if self.progress.progress.data["current_stage"]:
                     current_stage_name = self.progress.progress.data["current_stage"]
                     current_stage = next((s for s in self.progress.progress.data["stages"] if s["name"] == current_stage_name), None)
                     if current_stage and current_stage["current_step"]:
                         step = ProcessStep(current_stage["current_step"].lower().replace(" ", "_"))
->>>>>>> f7ab7b38
                         self.progress.mark_step_suspended(step)
                 return True
 
