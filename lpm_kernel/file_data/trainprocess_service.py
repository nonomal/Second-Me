from enum import Enum
from typing import Dict, List, Optional
import json
import os
import re
import time
import psutil
from lpm_kernel.configs.config import Config
from lpm_kernel.L1.utils import save_true_topics
from lpm_kernel.L1.serializers import NotesStorage
from lpm_kernel.kernel.note_service import NoteService
from lpm_kernel.L2.l2_generator import L2Generator
from lpm_kernel.L2.utils import save_hf_model
from lpm_kernel.api.common.responses import APIResponse
from lpm_kernel.api.domains.loads.services import LoadService
from lpm_kernel.kernel.chunk_service import ChunkService
from lpm_kernel.kernel.l1.l1_manager import (
    extract_notes_from_documents,
    document_service,
    get_latest_status_bio,
    get_latest_global_bio,
)
from lpm_kernel.api.common.script_executor import ScriptExecutor
from lpm_kernel.configs.config import Config
from lpm_kernel.file_data.chunker import DocumentChunker
from lpm_kernel.kernel.l1.l1_manager import generate_l1_from_l0
import threading
from ..api.domains.trainprocess.progress import TrainProgress, Status
import gc
import subprocess
import shlex

from lpm_kernel.configs.logging import get_train_process_logger, TRAIN_LOG_FILE
logger = get_train_process_logger()

class ProcessStep(Enum):
    """Training process steps"""

    LIST_DOCUMENTS = "list_documents"
    GENERATE_DOCUMENT_EMBEDDINGS = "generate_document_embeddings"
    CHUNK_DOCUMENT = "process_chunks"
    CHUNK_EMBEDDING = "chunk_embedding"
    EXTRACT_DIMENSIONAL_TOPICS = "extract_dimensional_topics"
    MODEL_DOWNLOAD = "model_download"
    MAP_ENTITY_NETWORK = "map_your_entity_network"
    DECODE_PREFERENCE_PATTERNS = "decode_preference_patterns"
    REINFORCE_IDENTITY = "reinforce_identity"
    AUGMENT_CONTENT_RETENTION = "augment_content_retention"
    TRAIN = "train"
    MERGE_WEIGHTS = "merge_weights"
    CONVERT_MODEL = "convert_model"

    @classmethod
    def get_ordered_steps(cls) -> List["ProcessStep"]:
        """Get ordered steps"""
        return [
            cls.MODEL_DOWNLOAD,
            cls.LIST_DOCUMENTS,
            cls.GENERATE_DOCUMENT_EMBEDDINGS,
            cls.CHUNK_DOCUMENT,
            cls.CHUNK_EMBEDDING,
            cls.EXTRACT_DIMENSIONAL_TOPICS,
            cls.MAP_ENTITY_NETWORK,
            cls.DECODE_PREFERENCE_PATTERNS,
            cls.REINFORCE_IDENTITY,
            cls.AUGMENT_CONTENT_RETENTION,
            cls.TRAIN,
            cls.MERGE_WEIGHTS,
            cls.CONVERT_MODEL,
        ]
        
    def get_method_name(self) -> str:
        """Get the corresponding method name for this step"""
        return self.value


class TrainProgressHolder:
    """Progress management class"""

    def __init__(self, progress_file: str):
        progress_dir = os.path.join(os.getcwd(), "data", "progress")
        if not os.path.exists(progress_dir):
            os.makedirs(progress_dir)
        self.progress_file = os.path.normpath(os.path.join(progress_dir, progress_file))
        if not self.progress_file.startswith(progress_dir):
            raise ValueError("Invalid progress file path")
        self.progress = TrainProgress()

        # Stage mapping for process steps
        self._stage_mapping = {
            ProcessStep.MODEL_DOWNLOAD: "downloading_the_base_model",

            ProcessStep.LIST_DOCUMENTS: "activating_the_memory_matrix",
            ProcessStep.GENERATE_DOCUMENT_EMBEDDINGS: "activating_the_memory_matrix",
            ProcessStep.CHUNK_DOCUMENT: "activating_the_memory_matrix",
            ProcessStep.CHUNK_EMBEDDING: "activating_the_memory_matrix",

            ProcessStep.EXTRACT_DIMENSIONAL_TOPICS: "synthesize_your_life_narrative",
            ProcessStep.MAP_ENTITY_NETWORK: "synthesize_your_life_narrative",

            ProcessStep.DECODE_PREFERENCE_PATTERNS: "prepare_training_data_for_deep_comprehension",
            ProcessStep.REINFORCE_IDENTITY: "prepare_training_data_for_deep_comprehension",
            ProcessStep.AUGMENT_CONTENT_RETENTION: "prepare_training_data_for_deep_comprehension",

            ProcessStep.TRAIN: "training_to_create_second_me",
            ProcessStep.MERGE_WEIGHTS: "training_to_create_second_me",
            ProcessStep.CONVERT_MODEL: "training_to_create_second_me",
        }
        
        self._load_progress()

    def _load_progress(self):
        """Load progress file"""
        if os.path.exists(self.progress_file):
            try:
                with open(self.progress_file, "r") as f:
                    saved_progress = json.load(f)
                    self.progress.data = saved_progress
                    
                    self.progress.stage_map = {}
                    for stage in self.progress.data["stages"]:
                        stage_name = stage["name"].lower().replace(" ", "_")
                        self.progress.stage_map[stage_name] = stage
                    
                    self.progress.steps_map = {}
                    for stage_name, stage in self.progress.stage_map.items():
                        self.progress.steps_map[stage_name] = {}
                        for step in stage["steps"]:
                            step_name = step["name"].lower().replace(" ", "_")
                            self.progress.steps_map[stage_name][step_name] = step
<<<<<<< HEAD
=======
                    
                    # Check and reset any in_progress status to failed
                    self._reset_in_progress_status()
>>>>>>> 26fd99fb
            except Exception as e:
                logger.error(f"Error loading progress: {str(e)}")
                # Reset progress on any error
                self.progress = TrainProgress()
                
    def _reset_in_progress_status(self):
        """Reset any in_progress status to failed after loading from file"""
        need_save = False
        
        # Check overall status
        if self.progress.data["status"] == "in_progress":
            self.progress.data["status"] = "failed"
            need_save = True
            logger.info("Reset overall in_progress status to failed")
        
        # Check each stage
        for stage in self.progress.data["stages"]:
            if stage["status"] == "in_progress":
                stage["status"] = "failed"
                need_save = True
                logger.info(f"Reset stage '{stage['name']}' in_progress status to failed")
            
            # Check each step in the stage
            for step in stage["steps"]:
                if step["status"] == "in_progress":
                    step["status"] = "failed"
                    step["completed"] = False
                    need_save = True
                    logger.info(f"Reset step '{step['name']}' in_progress status to failed")
        
        # Save changes if any were made
        if need_save:
            progress_dict = self.progress.to_dict()
            with open(self.progress_file, "w") as f:
                json.dump(progress_dict, f, indent=2)
            logger.info("Saved progress after resetting in_progress statuses")

    def _save_progress(self):
        """Save progress"""
        progress_dict = self.progress.to_dict()
        with open(self.progress_file, "w") as f:
            json.dump(progress_dict, f, indent=2)
<<<<<<< HEAD
        if self.progress_callback:
            self.progress_callback(progress_dict)
=======
>>>>>>> 26fd99fb



    def is_step_completed(self, step: ProcessStep) -> bool:
        """Check if a step is completed"""
        stage_name = self._stage_mapping[step]
        step_name = step.value
        step_info = self.progress.steps_map[stage_name][step_name]
        return step_info.get("completed", False)

    def mark_step_status(self, step: ProcessStep, status: Status):
        """Mark a step with the specified status
        
        Args:
            step: The process step to mark
            status: The status to set for the step
        """
        stage_name = self._stage_mapping[step]
        step_name = step.value
        self.progress.update_progress(stage_name, step_name, status)
        self._save_progress()

    def reset_progress(self):
        """Reset all progress"""
        self.progress = TrainProgress()
        self._save_progress()

    def get_last_successful_step(self) -> Optional[ProcessStep]:
        """Get the last successfully completed step"""
        ordered_steps = ProcessStep.get_ordered_steps()
        for step in reversed(ordered_steps):
            if self.is_step_completed(step):
                return step
        return None


class TrainProcessService:
    """Training process service (singleton pattern)"""
    
    _instance = None
    _initialized = False
    
    # Static variable to store the latest training parameters
    _latest_training_params = {
        "model_name": "Qwen2.5-0.5B-Instruct",
        "learning_rate": 1e-4,
        "number_of_epochs": 3,
        "concurrency_threads": 2,
        "data_synthesis_mode": "low"
    }

    def __new__(cls, *args, **kwargs):
        if cls._instance is None:
            cls._instance = super().__new__(cls)
        return cls._instance

    def __init__(self, base_url: str = None, progress_file: str = None, current_model_name: str = None, is_cot: bool = False):
        if not self._initialized:
            config = Config.from_env()
            self.base_url = base_url or config.KERNEL2_SERVICE_URL
            # Generate a unique progress file name based on model name
            if current_model_name:
                progress_file = f"trainprocess_progress_{current_model_name}.json"
            self.progress = TrainProgressHolder(progress_file)
            self.model_name = None  # Initialize as None
            self._initialized = True
            
            # Initialize stop flag
            self.is_stopped = False
            self.current_step = None
            
            # Initialize L2 data dictionary
            self.l2_data = {
                "notes": None,
                "basic_info": None,
                "data_output_base_dir": None,
                "topics_path": None,
                "entitys_path": None,
                "graph_path": None,
                "config_path": None
            }
            self.l2_data_prepared = False
        
        # Update model name and progress instance if model name changes
        if current_model_name is not None and current_model_name != self.model_name:
            self.model_name = current_model_name
            # Create new progress instance with updated progress file name
            progress_file = f"trainprocess_progress_{current_model_name}.json"
            self.progress = TrainProgressHolder(progress_file)
        self.is_cot = is_cot

    def list_documents(self):
        """List all documents"""
        try:
            # Mark step as in progress
            self.progress.mark_step_status(ProcessStep.LIST_DOCUMENTS, Status.IN_PROGRESS)            
            # Directly call document service instead of API
            documents = document_service.list_documents()
            # Mark step as completed if we found documents
            self.progress.mark_step_status(ProcessStep.LIST_DOCUMENTS, Status.COMPLETED)
                
            return [doc.to_dict() for doc in documents]
        except Exception as e:
            logger.error(f"List documents failed: {str(e)}")
            self.progress.mark_step_status(ProcessStep.LIST_DOCUMENTS, Status.FAILED)
            return []

    def generate_document_embeddings(self) -> bool:
        """Process embeddings for all documents"""
        try:
            # Mark step as in progress
            self.progress.mark_step_status(ProcessStep.GENERATE_DOCUMENT_EMBEDDINGS, Status.IN_PROGRESS)
            documents = self.list_documents() 
            for doc in documents:
                doc_id = doc.get("id")

                # Directly call document service instead of API
                embedding = document_service.process_document_embedding(doc_id)
                if embedding is None:
                    logger.error(
                        f"Generate document embeddings failed for doc_id: {doc_id}"
                    )
                    self.progress.mark_step_status(ProcessStep.GENERATE_DOCUMENT_EMBEDDINGS, Status.FAILED)
                    return False
                self.progress.mark_step_status(ProcessStep.GENERATE_DOCUMENT_EMBEDDINGS, Status.COMPLETED)
                logger.info(f"Successfully generated embedding for document {doc_id}") 
            return True
        except Exception as e:
            logger.error(f"Generate document embeddings failed: {str(e)}")
            self.progress.mark_step_status(ProcessStep.GENERATE_DOCUMENT_EMBEDDINGS, Status.FAILED)
            return False

    def process_chunks(self) -> bool:
        """Process document chunks"""
        try:
            # Mark step as in progress
            self.progress.mark_step_status(ProcessStep.CHUNK_DOCUMENT, Status.IN_PROGRESS)
            config = Config.from_env()
            chunker = DocumentChunker(
                chunk_size=int(config.get("DOCUMENT_CHUNK_SIZE")),
                overlap=int(config.get("DOCUMENT_CHUNK_OVERLAP")),
            )
            documents = document_service.list_documents()
            processed, failed = 0, 0

            chunk_service = ChunkService()
            for doc in documents:
                try:
                    if not doc.raw_content:
                        logger.warning(f"Document {doc.id} has no content, skipping...")
                        failed += 1
                        continue

                    # Split into chunks and save
                    chunks = chunker.split(doc.raw_content)
                    for chunk in chunks:
                        chunk.document_id = doc.id
                        chunk_service.save_chunk(chunk)

                    processed += 1
                    logger.info(
                        f"Document {doc.id} processed: {len(chunks)} chunks created"
                    )
                except Exception as e:
                    logger.error(f"Failed to process document {doc.id}: {str(e)}")
                    failed += 1      
            self.progress.mark_step_status(ProcessStep.CHUNK_DOCUMENT, Status.COMPLETED)
            return True
        except Exception as e:
            logger.error(f"Process chunks failed: {str(e)}")
            self.progress.mark_step_status(ProcessStep.CHUNK_DOCUMENT, Status.FAILED)
            return False

    def chunk_embedding(self) -> bool:
        """Process embeddings for all document chunks"""
        try:
            # Mark step as in progress
            self.progress.mark_step_status(ProcessStep.CHUNK_EMBEDDING, Status.IN_PROGRESS)
            documents = self.list_documents()
            for doc in documents:
                doc_id = doc.get("id")
                try:
                    # Directly call document service to generate chunk embeddings
                    processed_chunks = document_service.generate_document_chunk_embeddings(doc_id)
                    if not processed_chunks:
                        logger.warning(f"No chunks to process for document: {doc_id}")
                        continue
                except Exception as e:
                    logger.error(
                        f"Generate chunk embeddings failed for doc_id: {doc_id}: {str(e)}"
                    )
                    self.progress.mark_step_status(ProcessStep.CHUNK_EMBEDDING, Status.FAILED)
                    return False
            # All documents' chunks processed successfully
            self.progress.mark_step_status(ProcessStep.CHUNK_EMBEDDING, Status.COMPLETED)
            return True
        except Exception as e:
            logger.error(f"Generate chunk embeddings failed: {str(e)}")
            self.progress.mark_step_status(ProcessStep.CHUNK_EMBEDDING, Status.FAILED)
            return False

    def extract_dimensional_topics(self) -> bool:
        """Extract dimensional topics (L0 and L1)"""
        try:
            # Mark step as in progress
            self.progress.mark_step_status(ProcessStep.EXTRACT_DIMENSIONAL_TOPICS, Status.IN_PROGRESS)
            logger.info("Starting dimensional topics extraction (L0 and L1)...")
            
            # Step 1: Generate L0 - Call document_service to analyze all documents
            logger.info("Generating L0 data...")
            analyzed_docs = document_service.analyze_all_documents()
            logger.info(f"Successfully analyzed {len(analyzed_docs)} documents for L0")
            
            # Step 2: Generate L1 - Direct call to L1 generator service
            logger.info("Generating L1 data...")
            generate_l1_from_l0()      
            logger.info("Successfully generated L1 data")
            
            # Mark step as completed
            self.progress.mark_step_status(ProcessStep.EXTRACT_DIMENSIONAL_TOPICS, Status.COMPLETED)
            logger.info("Dimensional topics extraction completed successfully")
            return True

        except Exception as e:
            logger.error(f"Extract dimensional topics failed: {str(e)}")
            self.progress.mark_step_status(ProcessStep.EXTRACT_DIMENSIONAL_TOPICS, Status.FAILED)
            return False

    def model_download(self) -> bool:
        """Download model"""
        try:
            # Mark step as in progress
            self.progress.mark_step_status(ProcessStep.MODEL_DOWNLOAD, Status.IN_PROGRESS)
            # Directly call save_hf_model function to download model
            logger.info(f"Starting model download: {self.model_name}")
            
            # Start monitoring the download progress in a separate thread
            monitor_thread = threading.Thread(target=self._monitor_model_download)
            monitor_thread.daemon = True
            monitor_thread.start()
            
            # Start the actual download
            model_path = save_hf_model(self.model_name)
            
            if model_path and os.path.exists(model_path):
                logger.info(f"Model downloaded successfully to {model_path}")
                self.progress.mark_step_status(ProcessStep.MODEL_DOWNLOAD, Status.COMPLETED)
                return True
            else:
                logger.error(f"Model path does not exist after download: {model_path}")
                self.progress.mark_step_status(ProcessStep.MODEL_DOWNLOAD, Status.FAILED)
                return False

        except Exception as e:
            logger.error(f"Download model failed: {str(e)}")
            self.progress.mark_step_status(ProcessStep.MODEL_DOWNLOAD, Status.FAILED)
            return False

    def map_your_entity_network(self)->bool:
        """Map entity network using notes and basic info"""
        try:
            # Mark step as in progress
            self.progress.mark_step_status(ProcessStep.MAP_ENTITY_NETWORK, Status.IN_PROGRESS)
            logger.info("Starting entity network mapping...")
        
            # Get or prepare L2 data
            self._prepare_l2_data()

            l2_generator = L2Generator(
                data_path=os.path.join(os.getcwd(), "resources")
            )
            l2_generator.data_preprocess(self.l2_data["notes"], self.l2_data["basic_info"])
            
            self.progress.mark_step_status(ProcessStep.MAP_ENTITY_NETWORK, Status.COMPLETED)
            logger.info("Entity network mapping completed successfully")
            return True
            
        except Exception as e:
            logger.error(f"Map entity network failed: {str(e)}")
            self.progress.mark_step_status(ProcessStep.MAP_ENTITY_NETWORK, Status.FAILED)
            self._cleanup_resources()
            return False

    def decode_preference_patterns(self)->bool:
        """Decode preference patterns using notes and related data"""
        try:
            training_params = self.__class__.get_latest_training_params()
            concurrency_threads = training_params.get("concurrency_threads")
            data_synthesis_mode = training_params.get("data_synthesis_mode")
            os.environ["CONCURRENCY_THREADS"] = str(concurrency_threads)
            os.environ["DATA_SYNTHESIS_MODE"] = data_synthesis_mode
            
            # Mark step as in progress
            self.progress.mark_step_status(ProcessStep.DECODE_PREFERENCE_PATTERNS, Status.IN_PROGRESS)
            logger.info("Starting preference patterns decoding...")
            # Get or prepare L2 data
            self._prepare_l2_data()

            # Use data from l2_data dictionary
            L2Generator(is_cot=self.is_cot).gen_preference_data(                
                    self.l2_data["notes"],
                    self.l2_data["basic_info"],
                    self.l2_data["data_output_base_dir"],
                    self.l2_data["topics_path"],
                    self.l2_data["entitys_path"],
                    self.l2_data["graph_path"],
                    self.l2_data["config_path"]
                    )
            
            self.progress.mark_step_status(ProcessStep.DECODE_PREFERENCE_PATTERNS, Status.COMPLETED)
            logger.info("Preference patterns decoding completed successfully")
            return True
            
        except Exception as e:
            logger.error(f"Decode preference patterns failed: {str(e)}")
            self.progress.mark_step_status(ProcessStep.DECODE_PREFERENCE_PATTERNS, Status.FAILED)
            return False

    def reinforce_identity(self)->bool:
        """Reinforce identity using notes and related data"""
        try:
            # Mark step as in progress
            self.progress.mark_step_status(ProcessStep.REINFORCE_IDENTITY, Status.IN_PROGRESS)
            logger.info("Starting identity reinforcement...")
            # Get or prepare L2 data
            self._prepare_l2_data()

            # Use data from l2_data dictionary
            l2_generator = L2Generator(
                data_path=os.path.join(os.getcwd(), "resources"), is_cot=self.is_cot
                )  
            l2_generator.gen_selfqa_data(
                    self.l2_data["notes"],
                    self.l2_data["basic_info"],
                    self.l2_data["data_output_base_dir"],
                    self.l2_data["topics_path"],
                    self.l2_data["entitys_path"],
                    self.l2_data["graph_path"],
                    self.l2_data["config_path"]
                    )
            
            self.progress.mark_step_status(ProcessStep.REINFORCE_IDENTITY, Status.COMPLETED)
            logger.info("Identity reinforcement completed successfully")
            return True
            
        except Exception as e:
            logger.error(f"Reinforce identity failed: {str(e)}")
            self.progress.mark_step_status(ProcessStep.REINFORCE_IDENTITY, Status.FAILED)
            return False
            
    def _cleanup_resources(self):
        """Clean up resources to prevent memory leaks"""
        logger.info("Cleaning up resources to prevent memory leaks")
        
        # Clean up large data structures in l2_data dictionary
        for key in self.l2_data:
            self.l2_data[key] = None
        
        self.l2_data_prepared = False
        
        # Force garbage collection
        gc.collect()
        
        # Log memory usage after cleanup
        process = psutil.Process(os.getpid())
        memory_info = process.memory_info()
        logger.info(f"Memory usage after cleanup: {memory_info.rss / 1024 / 1024:.2f} MB")
    
    def augment_content_retention(self) -> bool:
        """Augment content retention using notes, basic info and graph data"""
        try:
            # Mark step as in progress
            self.progress.mark_step_status(ProcessStep.AUGMENT_CONTENT_RETENTION, Status.IN_PROGRESS)
            logger.info("Starting content retention augmentation...")
            # Get or prepare L2 data
            self._prepare_l2_data()

            # Use data from l2_data dictionary
            l2_generator = L2Generator(data_path=os.path.join(os.getcwd(), "resources"), is_cot=self.is_cot)
            l2_generator.gen_diversity_data(
                self.l2_data["notes"],
                self.l2_data["basic_info"],
                self.l2_data["data_output_base_dir"],
                self.l2_data["topics_path"],
                self.l2_data["entitys_path"],
                self.l2_data["graph_path"],
                self.l2_data["config_path"]
            )
            l2_generator.merge_json_files(self.l2_data["data_output_base_dir"])
            # Mark step as completed
            logger.info("Content retention augmentation completed successfully")
            self.progress.mark_step_status(ProcessStep.AUGMENT_CONTENT_RETENTION, Status.COMPLETED)
            
            # Clean up resources after completion
            self._cleanup_resources()
            
            return True
            
        except Exception as e:
            logger.error(f"Failed to augment content retention: {str(e)}")
            self.progress.mark_step_status(ProcessStep.AUGMENT_CONTENT_RETENTION, Status.FAILED)
            # Clean up resources even if there was an error
            self._cleanup_resources()
            return False

    def _prepare_l2_data(self) -> dict:
        """Prepare common data needed for L2 generation tasks using lazy loading
        
        Returns:
            Dictionary containing all L2 data:
            - notes: List of prepared notes
            - basic_info: Dict containing user information
            - data_output_base_dir: Path to output directory
            - topics_path: Path to topics data
            - entitys_path: Path to entity mapping file
            - graph_path: Path to graph data
            - config_path: Path to config file
        """
        # If data is already prepared, return cached data directly
        if self.l2_data_prepared and all(self.l2_data.values()):
            logger.info("Using cached L2 data")
            return self.l2_data
        
        logger.info("Preparing L2 data...")
        
        # Setup directories and paths
        config = Config.from_env()
        base_dir = os.path.join(
            os.getcwd(), config.get("USER_DATA_PIPELINE_DIR") + "/raw_data"
        )
        os.makedirs(base_dir, exist_ok=True)

        # get topic
        topics_path = os.path.join(base_dir, "topics.json")
        self.l2_data["topics_path"] = topics_path
        logger.info("Topics data not found, generating it...")
        chunk_service = ChunkService()
        topics_data = chunk_service.query_topics_data()
        save_true_topics(topics_data, topics_path)

        # Initialize storage
        storage = NotesStorage()
        logger.info("Notes not found, preparing them...")
        documents = document_service.list_documents_with_l0()
        logger.info(f"list_documents_with_l0 len: {len(documents)}")
        notes_list, _ = extract_notes_from_documents(documents)
        logger.info(f"extract_notes_from_documents len: {len(notes_list)}")
        note_service = NoteService()
        note_service.prepareNotes(notes_list)
        storage.save_notes(notes_list)
        self.l2_data["notes"] = storage.load_notes()

        # Get paths
        self.l2_data["config_path"] = os.path.join(
            os.getcwd(),
            "resources/L2/data_pipeline/data_prep/subjective/config/config.json",
        )
        self.l2_data["entitys_path"] = os.path.join(
            os.getcwd(),
            "resources/L2/data_pipeline/raw_data/id_entity_mapping_subjective_v2.json",
        )
        self.l2_data["graph_path"] = os.path.join(
            os.getcwd(),
            "resources/L1/graphrag_indexing_output/subjective/entities.parquet",
        )
        self.l2_data["data_output_base_dir"] = os.path.join(os.getcwd(), "resources/L2/data")

        # Lazy load user information
        logger.info("Loading user information...")
        status_bio = get_latest_status_bio()
        global_bio = get_latest_global_bio()
        self.l2_data["basic_info"] = {
            "username": LoadService.get_current_upload_name(),
            "aboutMe": LoadService.get_current_upload_description(),
            "statusBio": status_bio.content if status_bio else "Currently working on an AI project.",
            "globalBio": global_bio.content_third_view if global_bio 
                else "The User is a software engineer who loves programming and learning new technologies.",
            "lang": "English",
        }
        
        # Mark data as prepared
        self.l2_data_prepared = True
        
        return self.l2_data

    def train(self) -> bool:
        """Start model training"""
        try:
            # Mark step as in progress
            self.progress.mark_step_status(ProcessStep.TRAIN, Status.IN_PROGRESS)
            
            # Get paths for the model
            paths = self._get_model_paths(self.model_name)
            
            # Check if the model directory exists and has the necessary files
            config_file = os.path.join(paths["base_path"], "config.json")
            if not os.path.exists(paths["base_path"]) or not os.path.exists(config_file):
                logger.info(f"Model '{self.model_name}' needs to be downloaded or is missing config.json")
                # Call model_download to download the model
                download_success = self.model_download()
                if not download_success:
                    logger.error(f"Failed to download model '{self.model_name}'")
                    self.progress.mark_step_status(ProcessStep.MODEL_DOWNLOAD, Status.FAILED)
                    return False
            
            # Prepare log directory and file
            log_dir = os.path.join(os.getcwd(), "logs")
            os.makedirs(log_dir, exist_ok=True)
            log_path = os.path.join(log_dir, "train", "train.log")
            logger.info(f"Log file path: {log_path}")
            
            # Ensure output directory exists
            os.makedirs(paths["personal_dir"], exist_ok=True)
            
            # Set USER_NAME environment variable
            os.environ["USER_NAME"] = LoadService.get_current_upload_name()
            logger.info(f"USER_NAME environment variable set: {os.environ['USER_NAME']}")
            
            script_path = os.path.join(os.getcwd(), "lpm_kernel/L2/train_for_user.sh")
            
            # First start monitoring progress in a separate thread
            logger.info("Starting monitoring thread first...")
            monitor_thread = threading.Thread(
                target=self._monitor_training_progress,
                args=(log_path,),
                daemon=True
            )
            monitor_thread.start()
            
            # Allow a moment for the monitoring thread to initialize
            time.sleep(1)
            
            # Then directly execute training process (blocking)
            logger.info("Now starting training process (blocking)...")
            training_result = self._start_training(script_path, log_path)
            
            if not training_result:
                logger.error("Training process failed to start")
                self.progress.mark_step_status(ProcessStep.TRAIN, Status.FAILED)
                return False
                
            # Wait for the monitoring thread to finish
            logger.info("Training process completed, waiting for monitoring to finish...")
            monitor_thread.join(timeout=10)  # Wait up to 10 seconds for monitor to finish
            
            # Check if the training was successful by checking the returncode
            if hasattr(self, 'training_result') and self.training_result:
                if self.training_result.get('returncode', 1) != 0:
                    error_msg = f"Training failed: {self.training_result.get('error', 'Unknown error')}"
                    logger.error(error_msg)
                    self.progress.mark_step_status(ProcessStep.TRAIN, Status.FAILED)
                    return False
        
            return True
        
        except Exception as e:
            logger.error(f"Failed to start training: {str(e)}")
            self.progress.mark_step_status(ProcessStep.TRAIN, Status.FAILED)
            return False
            
    def _get_model_paths(self, model_name):
        """Get all relevant paths for a model and set environment variables
        
        Args:
            model_name: Model name
            
        Returns:
            Dictionary containing all related paths:
            - base_path: Base model path
            - personal_dir: Personal trained model output directory
            - merged_dir: Merged model output directory
            - gguf_dir: GGUF model output directory
        """
        base_dir = os.getcwd()
        paths = {
            "base_path": os.path.join(base_dir, "resources/L2/base_models", model_name),
            "personal_dir": os.path.join(base_dir, "resources/model/output/personal_model", model_name),
            "merged_dir": os.path.join(base_dir, "resources/model/output/merged_model", model_name),
            "gguf_dir": os.path.join(base_dir, "resources/model/output/gguf", model_name)
        }
        
        # Ensure all directories exist
        for path in paths.values():
            os.makedirs(path, exist_ok=True)
            
        # Set environment variables
        os.environ["MODEL_BASE_PATH"] = paths["base_path"]
        os.environ["MODEL_PERSONAL_DIR"] = paths["personal_dir"]
        os.environ["MODEL_MERGED_DIR"] = paths["merged_dir"]
        os.environ["MODEL_GGUF_DIR"] = paths["gguf_dir"]
        
        # Log environment variables
        logger.info("Set environment variables:")
        logger.info(f"MODEL_BASE_PATH: {paths['base_path']}")
        logger.info(f"MODEL_PERSONAL_DIR: {paths['personal_dir']}")
        logger.info(f"MODEL_MERGED_DIR: {paths['merged_dir']}")
        logger.info(f"MODEL_GGUF_DIR: {paths['gguf_dir']}")
        
        return paths
        
    def _start_training(self, script_path, log_path):
        """Start training process
        
        Args:
            script_path: Path to training script
            log_path: Path to log file
            
        Returns:
            bool: True if the training process started successfully, False otherwise
        """
        try:
            # Reset stop flag before starting
            self.is_stopped = False
            
            # Get the latest training parameters from the class
            training_params = self.__class__.get_latest_training_params()
            learning_rate = training_params.get("learning_rate")
            num_train_epochs = training_params.get("number_of_epochs")
            concurrency_threads = training_params.get("concurrency_threads")
            data_synthesis_mode = training_params.get("data_synthesis_mode")
            
            # Log training parameters
            logger.info("Training parameters from latest settings:")
            logger.info(f"  Learning rate: {learning_rate}")
            logger.info(f"  Number of epochs: {num_train_epochs}")
            logger.info(f"  Concurrency threads: {concurrency_threads}")
            logger.info(f"  Data synthesis mode: {data_synthesis_mode}")
            
            # Prepare arguments for the script
            # Build command line arguments, need to include script path as the first parameter
            cmd = [
                script_path,
                "--lr", str(learning_rate),
                "--epochs", str(num_train_epochs),
                "--threads", str(concurrency_threads),
                "--mode", str(data_synthesis_mode)
            ]
            
            # Ensure log directory exists
            os.makedirs(os.path.dirname(log_path), exist_ok=True)
            
            # Set environment variables to improve tqdm output
            env = os.environ.copy()
            env["PYTHONUNBUFFERED"] = "1"  # Force Python to be unbuffered
            env["FORCE_COLOR"] = "1"       # Force colored output
            env["TQDM_FORCE_TTY"] = "1"    # Force tqdm to use TTY features
            
            # Ensure log directory exists
            log_dir = os.path.dirname(log_path)
            os.makedirs(log_dir, exist_ok=True)
            
            # Open log file
            log_file = open(log_path, "ab")
            
            # Use subprocess.Popen to directly execute the training script, redirecting output to file
            process = subprocess.Popen(
                cmd,
                env=env,
                stdout=log_file,
                stderr=subprocess.STDOUT,
                bufsize=0,  # Unbuffered
            )
            self.process = process
            self.current_pid = process.pid
            logger.info(f"Training process started with PID: {self.current_pid}")
            
            # Wait for process to finish directly (blocking)
            logger.info("Waiting for training process to complete...")
            return_code = process.wait()
            
            # Close log file
            log_file.close()
            
            # Save results for train method to check
            self.training_result = {
                "returncode": return_code,
                "error": f"Execution failed, return code: {return_code}" if return_code != 0 else None
            }
            
            if return_code != 0:
                logger.error(f"Command execution failed, return code: {return_code}")
                return False
            else:
                logger.info(f"Command execution successful, return code: {return_code}")
            
            return True
            
        except Exception as e:
            logger.error(f"Failed to start training process: {str(e)}")
            return False

    def _monitor_training_progress(self, log_file) -> bool:
        """Monitor training progress"""
        try:
            # Initialize last_position to the end of file to only process new content
            try:
                with open(log_file, 'r') as f:
                    f.seek(0, 2)  # Move to the end of file
                    last_position = f.tell()
            except FileNotFoundError:
                # If file doesn't exist yet, start from beginning when it's created
                last_position = 0
            
            # variable to track training status
            total_steps = None
            current_step = 0
            last_update_time = time.time()
            training_started = False
            
            while True:
                try:
                    # read new log content
                    with open(log_file, 'r') as f:
                        f.seek(last_position)
                        new_lines = f.readlines()
                        last_position = f.tell()
                        
                    for line in new_lines:
                        line = line.strip()
                        # Check if training has started
                        if not training_started:
                            if "***** Running training *****" in line:
                                training_started = True
                                logger.info("Training started")
                            continue  # Skip progress matching until training starts
                        
                        progress_match = re.search(r"(\d+)%\|[^|]+\| (\d+)/(\d+)", line)
                        if progress_match and len(progress_match.groups()) == 3:
                            percentage = int(progress_match.group(1))
                            current_step = int(progress_match.group(2))
                            total_steps = int(progress_match.group(3))
                            
                            # Update progress at most once per second
                            current_time = time.time()
                            if current_time - last_update_time >= 1.0:
                                # logger.info(f"Training progress: {percentage}% ({current_step}/{total_steps})")
                                if percentage == 100.0:
                                    self.progress.mark_step_status(ProcessStep.TRAIN, Status.COMPLETED)
                                    return True
                                self._update_progress("training_to_create_second_me", "train", percentage, f"Current step: {current_step}/{total_steps}")
                                last_update_time = current_time
                    
                        # Check if we have exited the training record interval
                        if "=== Training Ended ===" in line:
                            # in_training_section = False  # Exit training record interval
                            logger.info("Exited training record interval")
                        
                    # Briefly pause to avoid excessive CPU usage
                    time.sleep(0.1)  
                    
                except IOError as e:
                    logger.error(f"Failed to read log file: {str(e)}")
                    time.sleep(0.1)
                    continue
                    
        except Exception as e:
            logger.error(f"Failed to monitor training progress: {str(e)}")
            self.progress.mark_step_status(ProcessStep.TRAIN, Status.FAILED)
            return False

    def _update_progress(self, stage: str, step: str, percentage: float, message: str):
        """Update progress for any stage and step"""
        try:
            self.progress.progress.update_progress(
                stage,  # stage
                step,   # step
                Status.IN_PROGRESS,
                percentage
            )
            logger.info(f"Progress updated: {percentage}% - {message}")
        except Exception as e:
            logger.error(f"Progress callback error: {str(e)}")

    def _monitor_model_download(self) -> bool:
        """Monitor model download progress"""
        try:
            # log_dir = os.path.join(os.getcwd(), "logs")
            # log_file = os.path.join(log_dir, "model_download.log")
            log_file = TRAIN_LOG_FILE
            
            # Initialize last_position to the end of file to only process new content
            try:
                with open(log_file, 'r') as f:
                    f.seek(0, 2)  # Move to the end of file
                    last_position = f.tell()
            except FileNotFoundError:
                # If file doesn't exist yet, start from beginning when it's created
                last_position = 0
            
            # Variables to track download status
            current_file = ""
            file_size = 0
            total_size = 0  # Total size of all files
            file_sizes = {}  # Dictionary to store file sizes
            last_update_time = time.time()
            
            while True:
                try:
                    # Read new log content
                    with open(log_file, 'r') as f:
                        f.seek(last_position)
                        new_lines = f.readlines()
                        last_position = f.tell()
                    
                    for line in new_lines:
                        line = line.strip()
                        
                        # Check for download start
                        if "Starting download of model:" in line:
                            logger.info("Model download started")
                            continue
                        
                        # Get file size information when a download starts
                        if "Starting download of file:" in line:
                            match = re.search(r"Starting download of file: (.+) \(Size: ([\d\.]+) MB\)", line)
                            if match:
                                current_file = match.group(1)
                                file_size = float(match.group(2))
                                file_sizes[current_file] = file_size
                                total_size = sum(file_sizes.values())
                                # logger.info(f"Starting download of {current_file} ({file_size} MB)")
                        
                        # Track file download progress
                        if "Downloaded" in line and "MB /" in line:
                            match = re.search(r"File (.+): Downloaded ([\d\.]+) MB / ([\d\.]+) MB \(([\d\.]+)%\)", line)
                            if match:
                                file_name = match.group(1)
                                downloaded_mb = float(match.group(2))
                                total_mb = float(match.group(3))
                                percentage = float(match.group(4))
                                
                                # Update file size if it was updated (especially for model.safetensors)
                                if total_mb > file_sizes.get(file_name, 0):
                                    file_sizes[file_name] = total_mb
                                    total_size = sum(file_sizes.values())
                                
                                # Calculate overall progress
                                if total_size > 0:
                                    # Sum up all downloaded data
                                    completed_files_size = sum([file_sizes.get(f, 0) for f in file_sizes if f != file_name])
                                    current_file_downloaded = (percentage / 100.0) * total_mb
                                    overall_downloaded = completed_files_size + current_file_downloaded
                                    current_progress = (overall_downloaded / total_size) * 100
                                    current_progress = min(99.0, current_progress)  # Cap at 99% until fully complete
                                    # Update progress at most once per second
                                    current_time = time.time()
                                    if current_time - last_update_time >= 3.0:

                                        self._update_progress(
                                            "downloading_the_base_model", 
                                            "model_download", 
                                            current_progress, 
                                            f"Overall: {current_progress:.1f}% - Downloading {file_name}: {percentage}% ({downloaded_mb:.1f}/{total_mb:.1f} MB)"
                                        )
                                        last_update_time = current_time

                        if "Download completed." in line:
                            self.progress.mark_step_status(ProcessStep.MODEL_DOWNLOAD, Status.COMPLETED)
                            logger.info("Model download completed")
                            return True
                    
                    # Briefly pause to avoid excessive CPU usage
                    time.sleep(0.1)
                    
                except IOError as e:
                    logger.error(f"Failed to read log file: {str(e)}")
                    time.sleep(0.1)
                    continue
                    
        except Exception as e:
            logger.error(f"Failed to monitor model download progress: {str(e)}")
            return False
            
    def merge_weights(self) -> bool:
        """Merge weights"""
        try:
            # Mark step as in progress
            self.progress.mark_step_status(ProcessStep.MERGE_WEIGHTS, Status.IN_PROGRESS)

            paths = self._get_model_paths(self.model_name)
            
            # Check if model exists
            if not os.path.exists(paths["base_path"]):
                logger.error(f"Model '{self.model_name}' does not exist, please download first")
                self.progress.mark_step_status(ProcessStep.MERGE_WEIGHTS, Status.FAILED)
                return False
            
            # Check if training output exists
            if not os.path.exists(paths["personal_dir"]):
                return jsonify(APIResponse.error(
                    message=f"Model '{model_name}' training output does not exist, please train model first",
                    code=400
                ))

            # Ensure merged output directory exists
            os.makedirs(paths["merged_dir"], exist_ok=True)
                
            script_path = os.path.join(
                os.getcwd(), "lpm_kernel/L2/merge_weights_for_user.sh"
                )
            log_path = os.path.join(os.getcwd(), "logs", f"merge_weights_{self.model_name}.log")
            
            # Ensure log directory exists
            os.makedirs(os.path.dirname(log_path), exist_ok=True)
            # Use script executor to execute merge script
            script_executor = ScriptExecutor()
            result = script_executor.execute(
                script_path=script_path, script_type="merge_weights", log_file=log_path
            )
            
            logger.info(f"Weight merge task result: {result}")
            
            # Check if script execution was successful
            if result.get('returncode', 1) != 0:
                error_msg = f"Merge weights failed: {result.get('error', 'Unknown error')}"
                logger.error(error_msg)
                self.progress.mark_step_status(ProcessStep.MERGE_WEIGHTS, Status.FAILED)
                return False
                
            # Check if merged model files exist
            config_path = os.path.join(paths["merged_dir"], "config.json")
            if not os.path.exists(config_path):
                error_msg = f"Merged model files not found in {paths['merged_dir']}"
                logger.error(error_msg)
                self.progress.mark_step_status(ProcessStep.MERGE_WEIGHTS, Status.FAILED)
                return False
            
            logger.info("Weight merge completed successfully")
            self.progress.mark_step_status(ProcessStep.MERGE_WEIGHTS, Status.COMPLETED)
            return True

        except Exception as e:
            self.progress.mark_step_status(ProcessStep.MERGE_WEIGHTS, Status.FAILED)
            logger.error(f"Merge weights failed: {str(e)}")
            return False

    def convert_model(self) -> bool:
        """Convert model to GGUF format"""
        try:
            # Mark step as in progress
            self.progress.mark_step_status(ProcessStep.CONVERT_MODEL, Status.IN_PROGRESS)

            # Get paths for the model
            paths = self._get_model_paths(self.model_name)
            
            # Check if merged model exists
            merged_model_dir = paths["merged_dir"]
            logger.info(f"Merged model path: {merged_model_dir}")
            if not os.path.exists(merged_model_dir):
                logger.error(f"Model '{self.model_name}' merged output does not exist, please merge model first")
                self.progress.mark_step_status(ProcessStep.CONVERT_MODEL, Status.FAILED)
                return False
            
            # Get GGUF output directory
            gguf_dir = paths["gguf_dir"]
            logger.info(f"GGUF output directory: {gguf_dir}")
            
            script_path = os.path.join(os.getcwd(), "lpm_kernel/L2/convert_hf_to_gguf.py")
            gguf_path = os.path.join(gguf_dir, "model.gguf")
            logger.info(f"GGUF output path: {gguf_path}")
            
            # Build parameters
            args = [
                merged_model_dir,
                "--outfile",
                gguf_path,
                "--outtype",
                "f16",
            ]
            logger.info(f"Parameters: {args}")
            
            
            # Ensure GGUF output directory exists
            os.makedirs(os.path.dirname(gguf_path), exist_ok=True)
            
            # Use script executor to execute conversion script
            script_executor = ScriptExecutor()
            result = script_executor.execute(
                script_path=script_path,
                script_type="convert_model",
                args=args
            )
            
            logger.info(f"Model conversion result: {result}")
            
            # Check if script execution was successful
            if result.get('returncode', 1) != 0:
                error_msg = f"Model conversion failed: {result.get('error', 'Unknown error')}"
                logger.error(error_msg)
                self.progress.mark_step_status(ProcessStep.CONVERT_MODEL, Status.FAILED)
                return False
                
            # Check if GGUF model file exists
            if not os.path.exists(gguf_path):
                error_msg = f"GGUF model file not found at {gguf_path}"
                logger.error(error_msg)
                self.progress.mark_step_status(ProcessStep.CONVERT_MODEL, Status.FAILED)
                return False
            
            logger.info("Model conversion completed successfully")
            self.progress.mark_step_status(ProcessStep.CONVERT_MODEL, Status.COMPLETED)
            return True
            
        except Exception as e:
            self.progress.mark_step_status(ProcessStep.CONVERT_MODEL, Status.FAILED)
            logger.error(f"Convert model failed: {str(e)}")
            return False

    def check_training_condition(self) -> bool:
        """
        Check if the conditions for training are met
        Returns:
            bool: True if conditions are met, False otherwise
        """
        try:
            # Check if there are any documents that need embedding
            if document_service.check_all_documents_embeding_status():
                logger.warning("Cannot start training: There are documents that need embedding process first")
                return False
            return True
        except Exception as e:
            logger.error(f"Error checking training conditions: {str(e)}", exc_info=True)
            if self.progress.progress.current_stage:
                current_step = self.progress.progress.stages[self.progress.progress.current_stage].current_step
                if current_step:
                    step = ProcessStep(current_step)
                    self.progress.mark_step_status(step, Status.FAILED)

    def start_process(self) -> bool:
        """Start training process"""
        try:
            self.is_stopped = False
            # Store the current process PID
            self.current_pid = os.getpid()  # Store the PID
            logger.info(f"Training process started with PID: {self.current_pid}")
            # Get the ordered list of all steps
            ordered_steps = ProcessStep.get_ordered_steps()

            # Get the last successfully completed step
            last_successful_step = self.progress.get_last_successful_step()
            start_index = 0
            if last_successful_step:
                start_index = ordered_steps.index(last_successful_step) + 1

            # Start executing from the step after the last successful one
            for step in ordered_steps[start_index:]:
                self.current_step = step
                if self.is_stopped:
                    logger.info("Training process aborted during step")
                    self.progress.mark_step_status(step, Status.SUSPENDED)
                    break  # If stop is requested, exit the loop
            
                logger.info(f"Starting step: {step.value}")

                # Execute the corresponding method
                method_name = step.get_method_name()
                if not hasattr(self, method_name):
                    logger.error(f"Method {method_name} not found")
                    self.progress.mark_step_status(step, Status.FAILED)
                    return False

                method = getattr(self, method_name)
                success = method()

                if not success:
                    logger.error(f"Step {step.value} failed")
                    logger.info(f'Marking step as failed: stage={step.value}, step={step.value}')
                    self.progress.mark_step_status(step, Status.FAILED)
                    return False
                logger.info(f"Step {step.value} completed successfully")
                # self.progress.mark_step_status(step, Status.COMPLETED)
            if self.is_stopped:
                logger.info("Training process was stopped during a step")
            else:
               logger.info("Training process completed...")

            return True
        except Exception as e:
            logger.error(f"Exception occurred: {str(e)}")
            self.progress.mark_step_status(step, Status.FAILED)
            return False

    def reset_progress(self):
        """Save current progress
        
        This method saves the current progress to the progress file.
        """
        try:
            self.progress.reset_progress()
            self.progress._save_progress()
            logger.info("Progress saved successfully")
        except Exception as e:
            logger.error(f"Failed to save progress: {str(e)}")
            
    def stop_process(self):
        """Stop training process
        
        Returns:
            bool: True if the process was stopped successfully, False otherwise
        """
        try:
            # Set the stop flag
            self.is_stopped = True
            logger.info("Training process has been requested to stop")
            # mark train stop
            if self.current_step == ProcessStep.TRAIN:
                self.progress.mark_step_status(ProcessStep.TRAIN, Status.SUSPENDED)
            
            # First check if we have the current process PID
            if not hasattr(self, 'current_pid') or not self.current_pid:
                logger.info("No active process PID found")
                if self.progress.progress.data["current_stage"]:
                    current_stage_name = self.progress.progress.data["current_stage"]
                    current_stage = next((s for s in self.progress.progress.data["stages"] if s["name"] == current_stage_name), None)
                    if current_stage and current_stage["current_step"]:
                        step = ProcessStep(current_stage["current_step"].lower().replace(" ", "_"))
                        self.progress.mark_step_status(step, Status.SUSPENDED)
                return True

            try:
                logger.info(f"Attempting to terminate process with PID: {self.current_pid}")
                
                # Check if the process exists
                if psutil.pid_exists(self.current_pid):
                    # Get the process object
                    process = psutil.Process(self.current_pid)
                    
                    # Get all child processes
                    children = process.children(recursive=True)
                    
                    # Terminate all child processes first
                    for child in children:
                        logger.info(f"Terminating child process with PID: {child.pid}")
                        try:
                            child.terminate()
                        except psutil.NoSuchProcess:
                            pass
                    
                    # Wait for children to terminate
                    gone, still_alive = psutil.wait_procs(children, timeout=3)
                    
                    # Kill any remaining children
                    for child in still_alive:
                        logger.info(f"Killing child process with PID: {child.pid}")
                        try:
                            child.kill()
                        except psutil.NoSuchProcess:
                            pass
                    
                    # Note: We don't terminate the main process as it's this process
                    logger.info(f"All child processes of {self.current_pid} have been terminated") 
                    gc.collect()
                    return True
                else:
                    logger.warning(f"Process with PID {self.current_pid} no longer exists")
                    return True
            except (psutil.NoSuchProcess, psutil.AccessDenied, psutil.ZombieProcess) as e:
                logger.error(f"Failed to terminate process: {str(e)}")
                
        except Exception as e:
            logger.error(f"Error stopping training process: {str(e)}")
            return False
            
    @classmethod
    def update_training_params(cls, params):
        """
        Update the latest training parameters
        
        Args:
            params: Dictionary containing training parameters
        """
        for key, value in params.items():
            if key in cls._latest_training_params:
                cls._latest_training_params[key] = value
                
    @classmethod
    def get_latest_training_params(cls):
        """
        Get the latest training parameters
        
        Returns:
            dict: Dictionary containing the latest training parameters
        """
        return cls._latest_training_params.copy()<|MERGE_RESOLUTION|>--- conflicted
+++ resolved
@@ -127,13 +127,9 @@
                         self.progress.steps_map[stage_name] = {}
                         for step in stage["steps"]:
                             step_name = step["name"].lower().replace(" ", "_")
-                            self.progress.steps_map[stage_name][step_name] = step
-<<<<<<< HEAD
-=======
-                    
+                            self.progress.steps_map[stage_name][step_name] = step                    
                     # Check and reset any in_progress status to failed
                     self._reset_in_progress_status()
->>>>>>> 26fd99fb
             except Exception as e:
                 logger.error(f"Error loading progress: {str(e)}")
                 # Reset progress on any error
@@ -176,13 +172,6 @@
         progress_dict = self.progress.to_dict()
         with open(self.progress_file, "w") as f:
             json.dump(progress_dict, f, indent=2)
-<<<<<<< HEAD
-        if self.progress_callback:
-            self.progress_callback(progress_dict)
-=======
->>>>>>> 26fd99fb
-
-
 
     def is_step_completed(self, step: ProcessStep) -> bool:
         """Check if a step is completed"""
