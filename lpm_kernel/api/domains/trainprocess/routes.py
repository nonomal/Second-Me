--- conflicted
+++ resolved
@@ -211,13 +211,8 @@
             # Get the current progress
             progress = train_service.progress.progress
             
-<<<<<<< HEAD
-            # Check if status is FAILED
-            if progress.status == Status.SUSPENDED:
-=======
             # Check if status is SUSPENDED
             if progress.data["status"] == "suspended":
->>>>>>> f7ab7b38
                 return jsonify(APIResponse.success(
                     message="Training process has been stopped and status is confirmed as suspended",
                     data={"status": "suspended"}
