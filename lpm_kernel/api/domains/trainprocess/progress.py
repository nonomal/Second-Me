from typing import List, Dict, Optional, Union, Any
import json
from dataclasses import dataclass, field
from enum import Enum


class Status(Enum):
    PENDING = "pending"
    IN_PROGRESS = "in_progress"
    COMPLETED = "completed"
    FAILED = "failed"
    SUSPENDED = "suspended"
<<<<<<< HEAD


@dataclass
class Step:
    name: str = ""
    completed: bool = False
    status: Status = Status.PENDING


@dataclass
class Stage:
    name: str
    progress: float = 0
    status: Status = Status.PENDING
    steps: Dict[str, Step] = None
    current_step: Optional[str] = None

    def __post_init__(self):
        if self.steps is None:
            self.steps = {}
=======
>>>>>>> f7ab7b38


class TrainProgress:
    def __init__(self):
        # Define the complete data structure directly in the format matching the desired JSON output
        self.data = {
            "stages": [
                {
                    "name": "Downloading the Base Model",
                    "progress": 0.0,
                    "status": "pending",
                    "current_step": None,
                    "steps": [
                        {
                            "name": "Model Download",
                            "completed": False,
                            "status": "pending"
                        }
                    ]
                },
                {
                    "name": "Activating the Memory Matrix",
                    "progress": 0.0,
                    "status": "pending",
                    "current_step": None,
                    "steps": [
                        {
                            "name": "List Documents",
                            "completed": False,
                            "status": "pending"
                        },
                        {
                            "name": "Generate Document Embeddings",
                            "completed": False,
                            "status": "pending"
                        },
                        {
                            "name": "Process Chunks",
                            "completed": False,
                            "status": "pending"
                        },
                        {
                            "name": "Chunk Embedding",
                            "completed": False,
                            "status": "pending"
                        }
                    ]
                },
                {
                    "name": "Synthesize Your Life Narrative",
                    "progress": 0.0,
                    "status": "pending",
                    "current_step": None,
                    "steps": [
                        {
                            "name": "Extract Dimensional Topics",
                            "completed": False,
                            "status": "pending"
                        },
                        {
                            "name": "Map Your Entity Network",
                            "completed": False,
                            "status": "pending"
                        }
                    ]
                },
                {
                    "name": "Prepare Training Data for Deep Comprehension",
                    "progress": 0.0,
                    "status": "pending",
                    "current_step": None,
                    "steps": [
                        {
                            "name": "Decode Preference Patterns",
                            "completed": False,
                            "status": "pending"
                        },
                        {
                            "name": "Reinforce Identity",
                            "completed": False,
                            "status": "pending"
                        },
                        {
                            "name": "Augment Content Retention",
                            "completed": False,
                            "status": "pending"
                        }
                    ]
                },
                {
                    "name": "Training to create Second Me",
                    "progress": 0.0,
                    "status": "pending",
                    "current_step": None,
                    "steps": [
                        {
                            "name": "Train",
                            "completed": False,
                            "status": "pending"
                        },
                        {
                            "name": "Merge Weights",
                            "completed": False,
                            "status": "pending"
                        },
                        {
                            "name": "Convert Model",
                            "completed": False,
                            "status": "pending"
                        }
                    ]
                }
            ],
            "overall_progress": 0.0,
            "current_stage": None,
            "status": "pending"
        }
        
        # Create stage name to stage data mapping
        self.stage_map = {}
        for stage in self.data["stages"]:
            stage_name = stage["name"].lower().replace(" ", "_")
            self.stage_map[stage_name] = stage
            
        # Create step name to step data mapping for each stage
        self.steps_map = {}
        for stage_name, stage in self.stage_map.items():
            self.steps_map[stage_name] = {}
            for step in stage["steps"]:
                step_name = step["name"].lower().replace(" ", "_")
                self.steps_map[stage_name][step_name] = step

    def update_progress(self, stage: str, step: str, status: Union[Status, str], progress: Optional[float] = None):
        """Update progress status
        Args:
            stage: Stage key (snake_case format)
            step: Step key (snake_case format)
            status: Status (enum or string)
            progress: Optional progress value (0-100)
        """
        if stage not in self.stage_map:
            raise ValueError(f"Invalid stage: {stage}")
            
        stage_data = self.stage_map[stage]
        
        # Convert status to string if it's an enum
        status_value = status.value if isinstance(status, Status) else status
        
        # Find step in the stage
        if stage not in self.steps_map or step not in self.steps_map[stage]:
            raise ValueError(f"Invalid step {step} for stage {stage}")
            
        step_data = self.steps_map[stage][step]
        
        # Update step status
        step_data["status"] = status_value
        step_data["completed"] = status_value == "completed"
        
        # Update stage progress
        if progress is not None:
            # If progress value is provided, use it directly
            stage_data["progress"] = progress
        else:
            # Otherwise calculate progress based on the proportion of completed steps
            completed_steps = sum(1 for s in stage_data["steps"] if s["completed"])
            total_steps = len(stage_data["steps"])
            stage_data["progress"] = (completed_steps / total_steps) * 100.0
        
        # Update stage status and current step
        if all(s["completed"] for s in stage_data["steps"]):
            stage_data["status"] = "completed"
            stage_data["current_step"] = None
            
            # If current stage is completed, find the next uncompleted stage
            next_stage = None
            for stage_name, stage_info in self.stage_map.items():
                if stage_info["status"] != "completed":
                    next_stage = stage_name
                    break
<<<<<<< HEAD
            self.current_stage = next_stage
        elif any(s.status == Status.FAILED for s in stage_obj.steps.values()):
            stage_obj.status = Status.FAILED
        elif any(s.status == Status.SUSPENDED for s in stage_obj.steps.values()):
            stage_obj.status = Status.SUSPENDED
=======
            self.data["current_stage"] = next_stage
        elif any(s["status"] == "failed" for s in stage_data["steps"]):
            stage_data["status"] = "failed"
            stage_data["current_step"] = step_data["name"]
            self.data["current_stage"] = stage_data["name"]
        elif any(s["status"] == "suspended" for s in stage_data["steps"]):
            stage_data["status"] = "suspended"
            stage_data["current_step"] = step_data["name"]
            self.data["current_stage"] = stage_data["name"]
>>>>>>> f7ab7b38
        else:
            stage_data["status"] = "in_progress"
            stage_data["current_step"] = step_data["name"]
            self.data["current_stage"] = stage_data["name"]
        
        # Update overall progress
        completed_progress = sum(s["progress"] for s in self.data["stages"])
        self.data["overall_progress"] = completed_progress / len(self.data["stages"])
        
        # Update overall status
<<<<<<< HEAD
        if all(s.status == Status.COMPLETED for s in self.stages.values()):
            self.status = Status.COMPLETED
        elif any(s.status == Status.FAILED for s in self.stages.values()):
            self.status = Status.FAILED
        elif any(s.status == Status.SUSPENDED for s in self.stages.values()):
            self.status = Status.SUSPENDED
        elif any(s.status == Status.IN_PROGRESS for s in self.stages.values()):
            self.status = Status.IN_PROGRESS
=======
        if all(s["status"] == "completed" for s in self.data["stages"]):
            self.data["status"] = "completed"
        elif any(s["status"] == "failed" for s in self.data["stages"]):
            self.data["status"] = "failed"
        elif any(s["status"] == "suspended" for s in self.data["stages"]):
            self.data["status"] = "suspended"
        elif any(s["status"] == "in_progress" for s in self.data["stages"]):
            self.data["status"] = "in_progress"
>>>>>>> f7ab7b38
        else:
            self.data["status"] = "pending"

    def to_dict(self) -> dict:
        """Convert progress status to dictionary format"""
        return self.data
    
    def reset(self):
        """Reset all progress statuses"""
        self.__init__()<|MERGE_RESOLUTION|>--- conflicted
+++ resolved
@@ -10,29 +10,6 @@
     COMPLETED = "completed"
     FAILED = "failed"
     SUSPENDED = "suspended"
-<<<<<<< HEAD
-
-
-@dataclass
-class Step:
-    name: str = ""
-    completed: bool = False
-    status: Status = Status.PENDING
-
-
-@dataclass
-class Stage:
-    name: str
-    progress: float = 0
-    status: Status = Status.PENDING
-    steps: Dict[str, Step] = None
-    current_step: Optional[str] = None
-
-    def __post_init__(self):
-        if self.steps is None:
-            self.steps = {}
-=======
->>>>>>> f7ab7b38
 
 
 class TrainProgress:
@@ -212,13 +189,6 @@
                 if stage_info["status"] != "completed":
                     next_stage = stage_name
                     break
-<<<<<<< HEAD
-            self.current_stage = next_stage
-        elif any(s.status == Status.FAILED for s in stage_obj.steps.values()):
-            stage_obj.status = Status.FAILED
-        elif any(s.status == Status.SUSPENDED for s in stage_obj.steps.values()):
-            stage_obj.status = Status.SUSPENDED
-=======
             self.data["current_stage"] = next_stage
         elif any(s["status"] == "failed" for s in stage_data["steps"]):
             stage_data["status"] = "failed"
@@ -228,7 +198,6 @@
             stage_data["status"] = "suspended"
             stage_data["current_step"] = step_data["name"]
             self.data["current_stage"] = stage_data["name"]
->>>>>>> f7ab7b38
         else:
             stage_data["status"] = "in_progress"
             stage_data["current_step"] = step_data["name"]
@@ -239,16 +208,6 @@
         self.data["overall_progress"] = completed_progress / len(self.data["stages"])
         
         # Update overall status
-<<<<<<< HEAD
-        if all(s.status == Status.COMPLETED for s in self.stages.values()):
-            self.status = Status.COMPLETED
-        elif any(s.status == Status.FAILED for s in self.stages.values()):
-            self.status = Status.FAILED
-        elif any(s.status == Status.SUSPENDED for s in self.stages.values()):
-            self.status = Status.SUSPENDED
-        elif any(s.status == Status.IN_PROGRESS for s in self.stages.values()):
-            self.status = Status.IN_PROGRESS
-=======
         if all(s["status"] == "completed" for s in self.data["stages"]):
             self.data["status"] = "completed"
         elif any(s["status"] == "failed" for s in self.data["stages"]):
@@ -257,7 +216,6 @@
             self.data["status"] = "suspended"
         elif any(s["status"] == "in_progress" for s in self.data["stages"]):
             self.data["status"] = "in_progress"
->>>>>>> f7ab7b38
         else:
             self.data["status"] = "pending"
 
